# This workflow will do a clean install of node dependencies, build the source code and run tests across different versions of node
# For more information see: https://help.github.com/actions/language-and-framework-guides/using-nodejs-with-github-actions

name: Build & Release

on: ["push", "pull_request"]

jobs:
  lint:
    runs-on: ubuntu-latest
    strategy:
      matrix:
        node-version: [16.x]

    steps:
      - uses: actions/checkout@v2
      - name: Use Node.js ${{ matrix.node-version }}
        uses: actions/setup-node@v1
        with:
          node-version: ${{ matrix.node-version }}
      - name: Install dependencies
        run: yarn install --frozen-lockfile --network-timeout 500000
      - name: Run lint
        run: yarn test:lint

  test:
    runs-on: ${{ matrix.os }}

    strategy:
      matrix:
        os: [ubuntu-latest, macos-latest, windows-latest]
<<<<<<< HEAD
        node-version: [ 14.x, 16.x, 16.x ]
        exclude:
          - os: macos-latest
            node-version: 16.x
=======
        node-version: [14.x, 16.x]
        exclude:
          #          - os: macos-latest
          #            node-version: 12.x
          - os: macos-latest
            node-version: 14.x
          #          - os: windows-latest
          #            node-version: 12.x
>>>>>>> c20f9cc4
          - os: windows-latest
            node-version: 16.x

    steps:
      - uses: actions/checkout@v2
      - name: Use Node.js ${{ matrix.node-version }}
        uses: actions/setup-node@v1
        with:
          node-version: ${{ matrix.node-version }}
      - name: Install dependencies
        run: yarn install --frozen-lockfile --network-timeout 500000 --ignore-engines
      - name: Run test
        run: yarn test:global
      - name: Coveralls
        uses: coverallsapp/github-action@master
        with:
          github-token: ${{ secrets.GITHUB_TOKEN }}
          flag-name: run-${{ matrix.test_number }}
          parallel: true

  test-packages:
    runs-on: ubuntu-latest

    strategy:
      matrix:
        node-version: [16.x]

    steps:
      - uses: actions/checkout@v2
      - name: Use Node.js ${{ matrix.node-version }}
        uses: actions/setup-node@v1
        with:
          node-version: ${{ matrix.node-version }}
      - name: Install dependencies
        run: yarn install --frozen-lockfile --network-timeout 500000 --ignore-engines
      - name: Run test
        run: yarn test:packages

  coveralls:
    needs: test
    runs-on: ubuntu-latest
    steps:
      - name: Coveralls Finished
        uses: coverallsapp/github-action@master
        with:
          github-token: ${{ secrets.GITHUB_TOKEN }}
          parallel-finished: true

  build:
    runs-on: ubuntu-latest

    strategy:
      matrix:
        node-version: [16.x]

    steps:
      - uses: actions/checkout@v2
      - name: Use Node.js ${{ matrix.node-version }}
        uses: actions/setup-node@v1
        with:
          node-version: ${{ matrix.node-version }}
      - name: Install dependencies
        run: yarn install --frozen-lockfile --network-timeout 500000
      - name: Run build
        run: yarn build

  benchmarks:
    runs-on: ubuntu-latest
    strategy:
      matrix:
        node-version: [16.x]

    steps:
      - uses: actions/checkout@v2
      - name: Use Node.js ${{ matrix.node-version }}
        uses: actions/setup-node@v1
        with:
          node-version: ${{ matrix.node-version }}
      - name: Install wrk
        run: sh .github/workflows/install-wrk.sh
      - name: Install dependencies
        run: yarn install --frozen-lockfile --network-timeout 500000
      - name: Run build
        run: yarn build
      - name: Run benchmarks
        run: yarn benchmarks
      - uses: actions/github-script@v4
        if: github.event_name == 'pull_request' && !github.event.pull_request.head.repo.fork
        with:
          github-token: ${{secrets.GITHUB_TOKEN}}
          script: |
            context.issue.number && github.issues.createComment({
              issue_number: context.issue.number,
              owner: context.repo.owner,
              repo: context.repo.repo,
              body: require('fs').readFileSync('./tools/benchmarks/dist/benchmarks.md', {encoding: 'utf8'})
            })
      - uses: actions/upload-artifact@v2
        with:
          name: benchmarks
          path: |
            tools/benchmarks/dist

  deploy-packages:
    runs-on: ubuntu-latest
<<<<<<< HEAD
    needs: [lint, test, build, test-packages]
    if: ${{ github.event_name != 'pull_request' && (contains(github.ref, 'production') || contains(github.ref, 'alpha')  || contains(github.ref, 'beta') || contains(github.ref, 'rc')) }}
=======
    needs: [lint, test, test-packages, build]
    if: github.event_name != 'pull_request' && contains('
      refs/heads/production
      refs/heads/alpha
      refs/heads/beta
      refs/heads/rc
      ', github.ref)
>>>>>>> c20f9cc4

    strategy:
      matrix:
        node-version: [16.x]

    steps:
      - uses: actions/checkout@v2
      - name: Use Node.js ${{ matrix.node-version }}
        uses: actions/setup-node@v1
        with:
          node-version: ${{ matrix.node-version }}
      - name: Install dependencies
        run: yarn install --frozen-lockfile --network-timeout 500000
      - name: Release packages
        env:
          CI: true
          GH_TOKEN: ${{ secrets.GH_TOKEN }}
          NPM_TOKEN: ${{ secrets.NPM_TOKEN }}
          SLACK_WEBHOOK: ${{ secrets.SLACK_WEBHOOK }}
        run: yarn release

  publish-docs:
    runs-on: ubuntu-latest
    needs: deploy-packages
    strategy:
      matrix:
        node-version: [16.x]

    steps:
      - uses: actions/checkout@v2
        with:
          ref: "production"
      - name: Use Node.js ${{ matrix.node-version }}
        uses: actions/setup-node@v1
        with:
          node-version: ${{ matrix.node-version }}
      - name: Install dependencies
        run: yarn install --frozen-lockfile --network-timeout 500000
      - name: Build pages
        env:
          CI: true
<<<<<<< HEAD
          GH_TOKEN: ${{ secrets.GH_TOKEN }}
          NPM_TOKEN: ${{ secrets.NPM_TOKEN }}
        run: yarn docs:publish

  publish-examples:
    runs-on: ubuntu-latest
    needs: deploy-packages
    if: ${{ github.event_name != 'pull_request' && contains(github.ref, 'production') }}

    strategy:
      matrix:
        node-version: [ 16.x ]

    steps:
      - uses: actions/checkout@v2
        with:
          ref: 'production'
      - name: Use Node.js ${{ matrix.node-version }}
        uses: actions/setup-node@v1
        with:
          node-version: ${{ matrix.node-version }}
      - name: Install dependencies
        run: yarn install --frozen-lockfile
      - name: Publish examples
=======
        run: yarn api:build && yarn vuepress:docs:build
      - name: Publish pages
>>>>>>> c20f9cc4
        env:
          CI: true
          GH_TOKEN: ${{ secrets.GH_TOKEN }}
          NPM_TOKEN: ${{ secrets.NPM_TOKEN }}
        run: yarn docs:publish
#  publish-refs:
#    runs-on: ubuntu-latest
#    needs: deploy-packages
#    if: ${{ github.event_name != 'pull_request' && (contains(github.ref, 'production') || contains(github.ref, 'alpha')  || contains(github.ref, 'beta') || contains(github.ref, 'rc')) }}
#
#    strategy:
#      matrix:
#        node-version: [16.x]
#
#    steps:
#      - uses: actions/checkout@v2
#        with:
#          ref: "production"
#      - name: Use Node.js ${{ matrix.node-version }}
#        uses: actions/setup-node@v1
#        with:
#          node-version: ${{ matrix.node-version }}
#      - name: Install dependencies
#        run: yarn install --frozen-lockfile --network-timeout 500000
#      - name: Build pages
#        env:
#          CI: true
#        run: yarn api:build && yarn vuepress:ref:build
#      - name: Publish pages
#        env:
#          CI: true
#          GH_TOKEN: ${{ secrets.GH_TOKEN }}
#          NPM_TOKEN: ${{ secrets.NPM_TOKEN }}
#        run: yarn docs:publish
#  publish-examples:
#    runs-on: ubuntu-latest
#    needs: deploy-packages
#    if: ${{ github.event_name != 'pull_request' && (contains(github.ref, 'production') || contains(github.ref, 'alpha')  || contains(github.ref, 'beta') || contains(github.ref, 'rc')) }}
#
#    strategy:
#      matrix:
#        node-version: [ 16.x ]
#
#    steps:
#      - uses: actions/checkout@v2
#        with:
#          ref: 'production'
#      - name: Use Node.js ${{ matrix.node-version }}
#        uses: actions/setup-node@v1
#        with:
#          node-version: ${{ matrix.node-version }}
#      - name: Install dependencies
#        run: yarn install --frozen-lockfile
#      - name: Publish examples
#        env:
#          CI: true
#          GH_TOKEN: ${{ secrets.GH_TOKEN }}
#          NPM_TOKEN: ${{ secrets.NPM_TOKEN }}
#        run: yarn examples:publish
<|MERGE_RESOLUTION|>--- conflicted
+++ resolved
@@ -29,21 +29,14 @@
     strategy:
       matrix:
         os: [ubuntu-latest, macos-latest, windows-latest]
-<<<<<<< HEAD
-        node-version: [ 14.x, 16.x, 16.x ]
-        exclude:
-          - os: macos-latest
-            node-version: 16.x
-=======
         node-version: [14.x, 16.x]
         exclude:
           #          - os: macos-latest
           #            node-version: 12.x
           - os: macos-latest
-            node-version: 14.x
+            node-version: 16.x
           #          - os: windows-latest
           #            node-version: 12.x
->>>>>>> c20f9cc4
           - os: windows-latest
             node-version: 16.x
 
@@ -149,18 +142,13 @@
 
   deploy-packages:
     runs-on: ubuntu-latest
-<<<<<<< HEAD
-    needs: [lint, test, build, test-packages]
-    if: ${{ github.event_name != 'pull_request' && (contains(github.ref, 'production') || contains(github.ref, 'alpha')  || contains(github.ref, 'beta') || contains(github.ref, 'rc')) }}
-=======
-    needs: [lint, test, test-packages, build]
+    needs: [lint, test, test-packages, build, test-packages]
     if: github.event_name != 'pull_request' && contains('
       refs/heads/production
       refs/heads/alpha
       refs/heads/beta
       refs/heads/rc
       ', github.ref)
->>>>>>> c20f9cc4
 
     strategy:
       matrix:
@@ -202,35 +190,8 @@
       - name: Build pages
         env:
           CI: true
-<<<<<<< HEAD
-          GH_TOKEN: ${{ secrets.GH_TOKEN }}
-          NPM_TOKEN: ${{ secrets.NPM_TOKEN }}
-        run: yarn docs:publish
-
-  publish-examples:
-    runs-on: ubuntu-latest
-    needs: deploy-packages
-    if: ${{ github.event_name != 'pull_request' && contains(github.ref, 'production') }}
-
-    strategy:
-      matrix:
-        node-version: [ 16.x ]
-
-    steps:
-      - uses: actions/checkout@v2
-        with:
-          ref: 'production'
-      - name: Use Node.js ${{ matrix.node-version }}
-        uses: actions/setup-node@v1
-        with:
-          node-version: ${{ matrix.node-version }}
-      - name: Install dependencies
-        run: yarn install --frozen-lockfile
-      - name: Publish examples
-=======
         run: yarn api:build && yarn vuepress:docs:build
       - name: Publish pages
->>>>>>> c20f9cc4
         env:
           CI: true
           GH_TOKEN: ${{ secrets.GH_TOKEN }}
