--- conflicted
+++ resolved
@@ -43,15 +43,8 @@
     "lcov"
   ],
   "check-coverage": true,
-<<<<<<< HEAD
-  "lines": 99.57,
-  "statements": 99.54,
-  "functions": 99.24,
-  "branches": 87.86
-=======
-  "lines": 99.71,
+  "lines": 99.7,
   "statements": 99.66,
-  "functions": 98.91,
+  "functions": 98.78,
   "branches": 87.41
->>>>>>> c20f9cc4
 }