--- conflicted
+++ resolved
@@ -44,15 +44,8 @@
     "lcov"
   ],
   "check-coverage": true,
-<<<<<<< HEAD
   "lines": 99.7,
   "statements": 99.65,
-  "functions": 98.78,
-  "branches": 87.41
-=======
-  "lines": 99.71,
-  "statements": 99.66,
-  "functions": 98.91,
-  "branches": 87.38
->>>>>>> edc607ca
+  "functions": 98.79,
+  "branches": 87.46
 }