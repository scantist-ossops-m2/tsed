--- conflicted
+++ resolved
@@ -298,13 +298,8 @@
             position: "right",
             items: [
               {
-<<<<<<< HEAD
                 text: "v6 (current)",
                 link: "http://tsed.io"
-=======
-                text: "v7 (next)",
-                link: "http://v7.tsed.io"
->>>>>>> 70a88fe7
               },
               {
                 text: "v5 (obsolete)",
@@ -332,15 +327,6 @@
               {
                 title: "Migrate to v7",
                 path: `https://v7.tsed.io/getting-started/migration-from-v6`
-              },
-              {
-<<<<<<< HEAD
-                title: "Migrate from v6",
-                path: `${base}/getting-started/migration-from-v6`
-=======
-                title: "Migrate from v5",
-                path: `${base}/getting-started/migration-from-v5`
->>>>>>> 70a88fe7
               },
               {
                 title: "Migrate from Express.js",
@@ -409,12 +395,8 @@
               {title: "Agenda", path: base + "/tutorials/agenda"},
               {title: "Terminus", path: base + "/tutorials/terminus"},
               {title: "Serverless", path: base + "/tutorials/serverless"},
-<<<<<<< HEAD
-              {title: "IORedis", path: base + "/tutorials/ioredis"}
-=======
               {title: "IORedis", path: base + "/tutorials/ioredis"},
               {title: "Objection.js", path: base + "/tutorials/objection"}
->>>>>>> 70a88fe7
             ].sort((a, b) => (a.title < b.title ? -1 : 1))
           },
           {
