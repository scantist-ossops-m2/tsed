{
  "npmClient": "yarn",
  "useWorkspaces": true,
  "packages": [
    "packages/*",
    "packages/platform/*",
    "packages/orm/*",
    "packages/graphql/*",
    "packages/security/*",
    "packages/specs/*",
    "packages/third-parties/*",
    "docs"
  ],
<<<<<<< HEAD
  "version": "6.118.0-rc.1",
=======
  "version": "6.119.1",
>>>>>>> c1d69506
  "command": {
    "bootstrap": {
      "npmClientArgs": [
        "--no-package-lock"
      ]
    }
  }
}<|MERGE_RESOLUTION|>--- conflicted
+++ resolved
@@ -11,16 +11,10 @@
     "packages/third-parties/*",
     "docs"
   ],
-<<<<<<< HEAD
-  "version": "6.118.0-rc.1",
-=======
   "version": "6.119.1",
->>>>>>> c1d69506
   "command": {
     "bootstrap": {
-      "npmClientArgs": [
-        "--no-package-lock"
-      ]
+      "npmClientArgs": ["--no-package-lock"]
     }
   }
 }