--- conflicted
+++ resolved
@@ -11,16 +11,10 @@
     "packages/third-parties/*",
     "docs"
   ],
-<<<<<<< HEAD
   "version": "7.0.0-beta.4",
-=======
-  "version": "6.112.0",
->>>>>>> e5191629
   "command": {
     "bootstrap": {
-      "npmClientArgs": [
-        "--no-package-lock"
-      ]
+      "npmClientArgs": ["--no-package-lock"]
     }
   }
 }