{
  "name": "@tsed/root",
<<<<<<< HEAD
  "version": "7.0.0-beta.13",
=======
  "version": "6.120.0",
>>>>>>> 00d0d271
  "description": "A TypeScript Framework on top of Express",
  "private": true,
  "author": "Romain Lenzotti",
  "license": "MIT",
  "homepage": "https://tsed.io/",
  "bugs": {
    "url": "https://github.com/tsedio/tsed/issues"
  },
  "funding": [
    {
      "type": "github",
      "url": "https://github.com/sponsors/Romakita"
    },
    {
      "type": "opencollective",
      "url": "https://opencollective.com/tsed"
    }
  ],
  "repository": {
    "type": "git",
    "url": "https://github.com/tsedio/tsed.git"
  },
  "scripts": {
    "postinstall": "node tools/yarn/postinstall.js && cd docs && yarn install && cd .. && node ./tools/github-sponsors/bin/github-sponsors.js",
    "configure": "monorepo ci configure",
    "clean": "monorepo clean workspace",
    "test": "yarn clean && yarn test:lint && yarn test:core && yarn test:specs && yarn test:platform && test:integration && yarn test:graphql && yarn test:orm && yarn test:security && yarn test:formio && yarn test:third-parties",
    "test:lint": "eslint '**/*.{ts,js}'",
    "test:lint:fix": "yarn test:lint --fix",
    "test:core": "lerna run test --scope \"@tsed/{core,di,common,engines}\" --stream --concurrency 2",
    "test:platform": "lerna run test --since origin/production --scope \"@tsed/platform-*\" --ignore \"@tsed/platform-{express,koa}\"--stream --concurrency 2",
    "test:integration": "lerna run test --since origin/production --scope \"@tsed/platform-{express,koa}\" --stream --concurrency 2",
    "test:orm": "lerna run test --since origin/production --scope \"@tsed/{adapters,adapters-redis,mikro-orm,mongoose,objection,prisma,typeorm}\" --stream --concurrency 4",
    "test:graphql": "lerna run test --since origin/production --scope \"@tsed/{apollo,typegraphql}\" --stream",
    "test:security": "lerna run test --since origin/production --scope \"@tsed/{jwks,oidc-provider,passport}\" --stream",
    "test:specs": "lerna run test --since origin/production --scope \"@tsed/{ajv,exceptions,json-mapper,schema,swagger}\" --stream --concurrency 2",
    "test:third-parties": "lerna --since origin/production run test --scope \"@tsed/{agenda,async-hook-context,components-scan,event-emitter,seq,socketio,stripe,terminus}\" --stream --concurrency 4",
    "test:formio": "lerna run test --since origin/production --scope \"@tsed/{schema-formio,formio}\" --stream",
    "coverage": "merge-istanbul --out coverage/coverage-final.json \"**/packages/**/coverage/coverage-final.json\" && nyc report --reporter text --reporter html --reporter lcov -t coverage --report-dir coverage",
    "coveralls": "nyc report --reporter=text-lcov | coveralls",
    "build": "monorepo build --verbose",
    "sync:packages": "monorepo sync packages",
    "api:build": "lerna run build && tsdoc",
    "docs:install": "sh ./scripts/docs/install.sh",
    "docs:serve": "yarn api:build && yarn vuepress:serve",
    "docs:build": "yarn api:build && yarn docs:install && yarn vuepress:build",
    "docs:publish": "CI=1 monorepo publish ghpages",
    "examples:sync": "monorepo sync examples",
    "examples:publish": "monorepo publish examples",
    "vuepress:build": "concurrently \"yarn vuepress:docs:build\" \"yarn vuepress:ref:build\"",
    "vuepress:docs:build": "rm -rf ./docs/api && cd ./docs && yarn vuepress:build",
    "vuepress:ref:build": "cd ./docs-references && yarn vuepress:build",
    "vuepress:docs:serve": "yarn docs:install && cd docs && yarn vuepress:serve -p 8080",
    "vuepress:ref:serve": "yarn docs:install && cd docs-references && yarn vuepress:serve -p 8081",
    "prettier": "prettier '**/*.{ts,js,json,md,yml,yaml}' --write",
    "release": "semantic-release",
    "release:dryRun": "semantic-release --dry-run",
    "benchmarks:prepare": "yarn build && rimraf ./benchmarks/node_modules/@tsed && cp -rf ./dist ./benchmarks/node_modules/@tsed",
    "benchmarks:run": "cd benchmarks && yarn benchmarks",
    "benchmarks": "yarn benchmarks:prepare && yarn benchmarks:run",
    "prepare": "is-ci || husky install"
  },
  "keywords": [
    "Express",
    "Koa",
    "TypeScript",
    "decorators",
    "router",
    "controllers",
    "services",
    "middlewares",
    "models",
    "mvc",
    "injection",
    "ioc",
    "di",
    "api",
    "ajv",
    "adapters",
    "graphql",
    "json-mapper",
    "formio",
    "objection",
    "openspec",
    "passport",
    "awa",
    "socketio",
    "stripe",
    "swagger",
    "typeoprm",
    "ES2015",
    "ES6",
    "server",
    "rest",
    "validation",
    "multer"
  ],
  "dependencies": {
    "@tsed/logger": ">=6.2.0",
    "ajv": "8.11.0",
    "axios": "0.27.2",
    "barrelsby": "^2.3.2",
    "change-case": "4.1.2",
    "globby": "11.0.3",
    "lerna": "4.0.0",
    "microbundle": "0.14.2",
    "rxjs": "^7.5.5",
    "source-map-support": "0.5.21",
    "uuid": "8.3.2",
    "merge-istanbul": "1.1.4"
  },
  "devDependencies": {
    "@commitlint/cli": "^16.1.0",
    "@commitlint/config-conventional": "^16.0.0",
    "@faker-js/faker": "6.1.1",
    "@tsed/monorepo-utils": "^1.21.0",
    "@tsed/ts-doc": "4.0.14",
    "@types/axios": "0.14.0",
    "@types/chai": "4.3.0",
    "@types/chai-as-promised": "7.1.5",
    "@types/globby": "9.1.0",
    "@types/jest": "27.4.1",
    "@types/mocha": "9.1.0",
    "@types/node": "17.0.23",
    "@types/proxyquire": "1.3.28",
    "@types/sinon": "10.0.11",
    "@types/sinon-chai": "3.2.8",
    "@types/superagent": "4.1.15",
    "@types/supertest": "2.0.12",
    "@typescript-eslint/eslint-plugin": "^5.11.0",
    "@typescript-eslint/parser": "^5.11.0",
    "chai": "4.2.0",
    "chai-as-promised": "7.1.1",
    "chalk": "4.1.0",
    "concurrently": "7.0.0",
    "coveralls": "3.1.1",
    "cross-env": "7.0.3",
    "eslint": "^8.12.0",
    "eslint-config-prettier": "8.5.0",
    "eslint-plugin-mocha": "10.0.3",
    "eslint-plugin-prettier": "4.0.0",
    "eslint-plugin-workspaces": "0.7.0",
    "fs-extra": "^10.0.1",
    "husky": "8.0.1",
    "is-ci": "^3.0.1",
    "jest": "28.1.1",
    "lint-staged": "^12.3.2",
    "micromatch": "4.0.5",
    "mocha": "9.2.2",
    "moment": "2.29.4",
    "nyc": "15.1.0",
    "prettier": "2.6.1",
    "proxyquire": "2.1.3",
    "semantic-release": "19.0.3",
    "semantic-release-slack-bot": "3.5.3",
    "sinon": "13.0.1",
    "sinon-chai": "3.7.0",
    "supertest": "6.2.2",
    "ts-jest": "28.0.5",
    "ts-node": "10.8.1",
    "tsconfig-paths": "4.0.0",
    "tslib": "2.4.0",
    "typescript": "^4.7.4"
  },
  "directories": {
    "packages": "packages",
    "test": "test"
  },
  "workspaces": {
    "packages": [
      "packages/*",
      "packages/graphql/*",
      "packages/orm/*",
      "packages/utils/*",
      "packages/platform/*",
      "packages/security/*",
      "packages/specs/*",
      "packages/third-parties/*",
      "tools/*"
    ]
  },
  "resolutions": {
    "mongoose": "6.2.9"
  },
  "collective": {
    "type": "opencollective",
    "url": "https://opencollective.com/tsed",
    "donation": {
      "text": "Become a partner:"
    }
  },
  "monorepo": {
    "productionBranch": "beta",
    "developBranch": "beta",
    "npmAccess": "public",
    "ignoreSyncDependencies": [
      "express",
      "@types/express"
    ],
    "ghpages": [
      {
        "dir": "./docs/.vuepress/dist",
        "url": "https://github.com/tsedio/tsed.git",
        "branch": "gh-pages",
        "cname": "tsed.io"
      },
      {
        "dir": "./docs-references/.vuepress/dist",
        "url": "https://github.com/tsedio/api-docs.tsed.io.git",
        "branch": "main",
        "cname": "api-docs.tsed.io"
      }
    ],
    "examples": {
      "dir": "./examples",
      "repositories": {
        "getting-started": {
          "url": "https://github.com/tsedio/tsed-getting-started.git"
        },
        "aws": {
          "url": "https://github.com/tsedio/tsed-example-aws.git"
        },
        "mongoose": {
          "url": "https://github.com/tsedio/tsed-example-mongoose.git"
        },
        "multer": {
          "url": "https://github.com/tsedio/tsed-example-multer.git"
        },
        "passportjs": {
          "url": "https://github.com/tsedio/tsed-example-passportjs.git"
        },
        "typeorm": {
          "url": "https://github.com/tsedio/tsed-example-typeorm.git"
        },
        "session": {
          "url": "https://github.com/tsedio/tsed-example-session.git"
        },
        "socketio": {
          "url": "https://github.com/tsedio/tsed-example-socketio.git"
        },
        "vuejs": {
          "url": "https://github.com/tsedio/tsed-example-vuejs.git"
        },
        "react": {
          "url": "https://github.com/tsedio/tsed-example-react.git"
        },
        "graphql": {
          "url": "https://github.com/tsedio/tsed-example-graphql.git"
        },
        "webpack": {
          "url": "https://github.com/tsedio/tsed-example-webpack.git"
        }
      }
    }
  }
}<|MERGE_RESOLUTION|>--- conflicted
+++ resolved
@@ -1,10 +1,6 @@
 {
   "name": "@tsed/root",
-<<<<<<< HEAD
   "version": "7.0.0-beta.13",
-=======
-  "version": "6.120.0",
->>>>>>> 00d0d271
   "description": "A TypeScript Framework on top of Express",
   "private": true,
   "author": "Romain Lenzotti",
