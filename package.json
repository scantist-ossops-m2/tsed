--- conflicted
+++ resolved
@@ -1,10 +1,6 @@
 {
   "name": "@tsed/root",
-<<<<<<< HEAD
   "version": "6.0.0-beta.10",
-=======
-  "version": "5.65.6",
->>>>>>> 6cb4264e
   "description": "A TypeScript Framework on top of Express",
   "private": true,
   "scripts": {
@@ -95,19 +91,8 @@
     "@types/sinon-chai": "3.2.4",
     "@types/superagent": "4.1.10",
     "@types/supertest": "2.0.10",
-<<<<<<< HEAD
-=======
-    "@types/json-schema": "7.0.5",
-    "@types/compression": "1.7.0",
-    "@types/consolidate": "0.14.0",
-    "@types/cookie-parser": "1.4.2",
-    "@types/express": "4.17.7",
-    "@types/express-session": "1.17.0",
-    "@types/method-override": "0.0.31",
-    "@types/globby": "9.1.0",
     "@typescript-eslint/eslint-plugin": "^4.3.0",
     "@typescript-eslint/parser": "^4.3.0",
->>>>>>> 6cb4264e
     "chai": "4.2.0",
     "chai-as-promised": "7.1.1",
     "chalk": "4.1.0",
@@ -128,20 +113,11 @@
     "supertest": "4.0.2",
     "ts-node": "9.0.0",
     "tsconfig-paths": "3.9.0",
-<<<<<<< HEAD
     "tslib": "2.0.1",
-    "tslint": "6.1.3",
     "typescript": "4.0.2",
     "vue-analytics": "5.22.1",
     "vuepress": "1.5.4",
-    "vuepress-theme-tsed": "2.8.5"
-=======
-    "tslib": "1.11.0",
-    "typescript": "3.9.4",
-    "vue-analytics": "5.22.1",
-    "vuepress": "1.5.3",
     "vuepress-theme-tsed": "2.9.2"
->>>>>>> 6cb4264e
   },
   "directories": {
     "packages": "packages",
