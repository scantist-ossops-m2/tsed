{
  "name": "@tsed/root",
<<<<<<< HEAD
  "version": "6.118.0-rc.1",
=======
  "version": "6.119.1",
>>>>>>> c1d69506
  "description": "A TypeScript Framework on top of Express",
  "private": true,
  "author": "Romain Lenzotti",
  "license": "MIT",
  "homepage": "https://tsed.io/",
  "bugs": {
    "url": "https://github.com/tsedio/tsed/issues"
  },
  "funding": [
    {
      "type": "github",
      "url": "https://github.com/sponsors/Romakita"
    },
    {
      "type": "opencollective",
      "url": "https://opencollective.com/tsed"
    }
  ],
  "repository": {
    "type": "git",
    "url": "https://github.com/tsedio/tsed.git"
  },
  "scripts": {
    "postinstall": "node tools/yarn/postinstall.js && cd docs && yarn install && cd .. && node ./tools/github-sponsors/bin/github-sponsors.js",
    "configure": "monorepo ci configure",
    "clean": "monorepo clean workspace",
    "test": "yarn clean && yarn test:lint && yarn test:core && yarn test:specs && yarn test:platform && test:integration && yarn test:graphql && yarn test:orm && yarn test:security && yarn test:formio && yarn test:third-parties",
    "test:lint": "eslint '**/*.{ts,js}'",
    "test:lint:fix": "yarn test:lint --fix",
    "test:core": "lerna run test --scope \"@tsed/{core,di,common,engines}\" --stream --concurrency 2",
    "test:platform": "lerna run test --since origin/production --scope \"@tsed/platform-*\" --ignore \"@tsed/platform-{express,koa}\"--stream --concurrency 2",
    "test:integration": "lerna run test --since origin/production --scope \"@tsed/platform-{express,koa}\" --stream --concurrency 2",
    "test:orm": "lerna run test --since origin/production --scope \"@tsed/{adapters,adapters-redis,mikro-orm,mongoose,objection,prisma,typeorm}\" --stream --concurrency 4",
    "test:graphql": "lerna run test --since origin/production --scope \"@tsed/{apollo,typegraphql}\" --stream",
    "test:security": "lerna run test --since origin/production --scope \"@tsed/{jwks,oidc-provider,passport}\" --stream",
    "test:specs": "lerna run test --since origin/production --scope \"@tsed/{ajv,exceptions,json-mapper,schema,swagger}\" --stream --concurrency 2",
    "test:third-parties": "lerna --since origin/production run test --scope \"@tsed/{agenda,async-hook-context,components-scan,event-emitter,seq,socketio,stripe,terminus}\" --stream --concurrency 4",
    "test:formio": "lerna run test --since origin/production --scope \"@tsed/{schema-formio,formio}\" --stream",
    "coverage": "merge-istanbul --out coverage/coverage-final.json \"**/packages/**/coverage/coverage-final.json\" && nyc report --reporter text --reporter html --reporter lcov -t coverage --report-dir coverage",
    "coveralls": "nyc report --reporter=text-lcov | coveralls",
    "build": "monorepo build --verbose",
    "sync:packages": "monorepo sync packages",
    "api:build": "lerna run build && tsdoc",
    "docs:install": "sh ./scripts/docs/install.sh",
    "docs:serve": "yarn api:build && yarn vuepress:serve",
    "docs:build": "yarn api:build && yarn docs:install && yarn vuepress:build",
    "docs:publish": "CI=1 monorepo publish ghpages",
    "examples:sync": "monorepo sync examples",
    "examples:publish": "monorepo publish examples",
    "vuepress:build": "concurrently \"yarn vuepress:docs:build\" \"yarn vuepress:ref:build\"",
    "vuepress:docs:build": "rm -rf ./docs/api && cd ./docs && yarn vuepress:build",
    "vuepress:ref:build": "cd ./docs-references && yarn vuepress:build",
    "vuepress:docs:serve": "yarn docs:install && cd docs && yarn vuepress:serve -p 8080",
    "vuepress:ref:serve": "yarn docs:install && cd docs-references && yarn vuepress:serve -p 8081",
    "prettier": "prettier '**/*.{ts,js,json,md,yml,yaml}' --write",
    "release": "semantic-release",
    "release:dryRun": "semantic-release --dry-run",
    "benchmarks:prepare": "yarn build && rimraf ./benchmarks/node_modules/@tsed && cp -rf ./dist ./benchmarks/node_modules/@tsed",
    "benchmarks:run": "cd benchmarks && yarn benchmarks",
    "benchmarks": "yarn benchmarks:prepare && yarn benchmarks:run",
    "prepare": "is-ci || husky install"
  },
  "keywords": [
    "Express",
    "Koa",
    "TypeScript",
    "decorators",
    "router",
    "controllers",
    "services",
    "middlewares",
    "models",
    "mvc",
    "injection",
    "ioc",
    "di",
    "api",
    "ajv",
    "adapters",
    "graphql",
    "json-mapper",
    "formio",
    "objection",
    "openspec",
    "passport",
    "awa",
    "socketio",
    "stripe",
    "swagger",
    "typeoprm",
    "ES2015",
    "ES6",
    "server",
    "rest",
    "validation",
    "multer"
  ],
  "dependencies": {
    "@tsed/logger": ">=6.2.0",
    "ajv": "8.11.0",
    "axios": "0.27.2",
    "barrelsby": "^2.3.2",
    "change-case": "4.1.2",
    "globby": "11.0.3",
    "lerna": "4.0.0",
    "microbundle": "0.14.2",
    "rxjs": "^7.5.5",
    "source-map-support": "0.5.21",
    "uuid": "8.3.2",
    "merge-istanbul": "1.1.4"
  },
  "devDependencies": {
    "@commitlint/cli": "^16.1.0",
    "@commitlint/config-conventional": "^16.0.0",
    "@faker-js/faker": "6.1.1",
    "@tsed/monorepo-utils": "^1.20.2",
    "@tsed/ts-doc": "4.0.14",
    "@types/axios": "0.14.0",
    "@types/chai": "4.3.0",
    "@types/chai-as-promised": "7.1.5",
    "@types/globby": "9.1.0",
    "@types/jest": "27.4.1",
    "@types/mocha": "9.1.0",
    "@types/node": "17.0.23",
    "@types/proxyquire": "1.3.28",
    "@types/sinon": "10.0.11",
    "@types/sinon-chai": "3.2.8",
    "@types/superagent": "4.1.15",
    "@types/supertest": "2.0.12",
    "@typescript-eslint/eslint-plugin": "^5.11.0",
    "@typescript-eslint/parser": "^5.11.0",
    "chai": "4.2.0",
    "chai-as-promised": "7.1.1",
    "chalk": "4.1.0",
    "concurrently": "7.0.0",
    "coveralls": "3.1.1",
    "cross-env": "7.0.3",
    "eslint": "^8.12.0",
    "eslint-config-prettier": "8.5.0",
    "eslint-plugin-mocha": "10.0.3",
    "eslint-plugin-prettier": "4.0.0",
    "eslint-plugin-workspaces": "0.7.0",
    "fs-extra": "^10.0.1",
    "husky": "8.0.1",
    "is-ci": "^3.0.1",
    "jest": "28.1.1",
    "lint-staged": "^12.3.2",
    "micromatch": "4.0.5",
    "mocha": "9.2.2",
    "moment": "2.29.4",
    "nyc": "15.1.0",
    "prettier": "2.6.1",
    "proxyquire": "2.1.3",
    "semantic-release": "19.0.3",
    "semantic-release-slack-bot": "3.5.3",
    "sinon": "13.0.1",
    "sinon-chai": "3.7.0",
    "supertest": "6.2.2",
    "ts-jest": "28.0.5",
    "ts-node": "10.8.1",
    "tsconfig-paths": "4.0.0",
    "tslib": "2.4.0",
    "typescript": "^4.7.4"
  },
  "directories": {
    "packages": "packages",
    "test": "test"
  },
  "workspaces": {
    "packages": [
      "packages/*",
      "packages/graphql/*",
      "packages/orm/*",
      "packages/utils/*",
      "packages/platform/*",
      "packages/security/*",
      "packages/specs/*",
      "packages/third-parties/*",
      "tools/*"
    ]
  },
  "resolutions": {
    "mongoose": "6.2.9"
  },
  "collective": {
    "type": "opencollective",
    "url": "https://opencollective.com/tsed",
    "donation": {
      "text": "Become a partner:"
    }
  },
  "monorepo": {
    "productionBranch": "production",
    "developBranch": "production",
    "npmAccess": "public",
    "ignoreSyncDependencies": [
      "express",
      "@types/express"
    ],
    "ghpages": [
      {
        "dir": "./docs/.vuepress/dist",
        "url": "https://github.com/tsedio/tsed.git",
        "branch": "gh-pages",
        "cname": "tsed.io"
      },
      {
        "dir": "./docs-references/.vuepress/dist",
        "url": "https://github.com/tsedio/api-docs.tsed.io.git",
        "branch": "main",
        "cname": "api-docs.tsed.io"
      }
    ],
    "examples": {
      "dir": "./examples",
      "repositories": {
        "getting-started": {
          "url": "https://github.com/tsedio/tsed-getting-started.git"
        },
        "aws": {
          "url": "https://github.com/tsedio/tsed-example-aws.git"
        },
        "mongoose": {
          "url": "https://github.com/tsedio/tsed-example-mongoose.git"
        },
        "multer": {
          "url": "https://github.com/tsedio/tsed-example-multer.git"
        },
        "passportjs": {
          "url": "https://github.com/tsedio/tsed-example-passportjs.git"
        },
        "typeorm": {
          "url": "https://github.com/tsedio/tsed-example-typeorm.git"
        },
        "session": {
          "url": "https://github.com/tsedio/tsed-example-session.git"
        },
        "socketio": {
          "url": "https://github.com/tsedio/tsed-example-socketio.git"
        },
        "vuejs": {
          "url": "https://github.com/tsedio/tsed-example-vuejs.git"
        },
        "react": {
          "url": "https://github.com/tsedio/tsed-example-react.git"
        },
        "graphql": {
          "url": "https://github.com/tsedio/tsed-example-graphql.git"
        },
        "webpack": {
          "url": "https://github.com/tsedio/tsed-example-webpack.git"
        }
      }
    }
  }
}<|MERGE_RESOLUTION|>--- conflicted
+++ resolved
@@ -1,10 +1,6 @@
 {
   "name": "@tsed/root",
-<<<<<<< HEAD
-  "version": "6.118.0-rc.1",
-=======
   "version": "6.119.1",
->>>>>>> c1d69506
   "description": "A TypeScript Framework on top of Express",
   "private": true,
   "author": "Romain Lenzotti",
