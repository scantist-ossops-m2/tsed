--- conflicted
+++ resolved
@@ -10,17 +10,10 @@
     }
 
     expect(getJsonSchema(IntegerModel)).to.deep.eq({
-<<<<<<< HEAD
-      "properties": {
-        "prop": {
-          "multipleOf": 1,
-          "type": "integer"
-=======
-      definitions: {},
       properties: {
         prop: {
+          multipleOf: 1,
           type: "integer"
->>>>>>> 0de5a4ea
         }
       },
       type: "object"
