--- conflicted
+++ resolved
@@ -139,30 +139,12 @@
   static getEndpoints(target: Type<any>): EndpointMetadata[] {
     const operations = getOperationsStores<EndpointMetadata>(target);
 
-    return Array.from(operations.values()).map(endpoint => {
+    return Array.from(operations.values()).map((endpoint) => {
       endpoint = endpoint.clone();
       endpoint.token = classOf(target);
 
-<<<<<<< HEAD
       return endpoint;
     });
-=======
-      if (store.has("endpoints")) {
-        store.get("endpoints").forEach((endpoint: EndpointMetadata) => {
-          if (!map.has(endpoint.propertyKey)) {
-            endpoint = endpoint.clone();
-            endpoint.provide = target;
-
-            map.set(endpoint.propertyKey, endpoint);
-          }
-        });
-      }
-    };
-
-    ancestorsOf(target).reverse().forEach(set);
-
-    return Array.from(map.values());
->>>>>>> 0de5a4ea
   }
 
   /**
@@ -177,67 +159,8 @@
     return JsonEntityStore.from<EndpointMetadata>(prototypeOf(target), propertyKey, descriptor);
   }
 
-<<<<<<< HEAD
   addOperationPath(method: string, path: string | RegExp, options: any = {}) {
     return this.operation.addOperationPath(method, path, options);
-=======
-  /**
-   * Gets a value indicating whether the target object or its prototype chain has already method registered.
-   * @param target
-   * @param method
-   * @deprecated
-   */
-
-  /* istanbul ignore next */
-  static has(target: Type<any>, method: string | symbol): boolean {
-    return Store.from(target).get("endpoints").has(method);
-  }
-
-  /**
-   * Append mvc in the pool (before).
-   * @param target
-   * @param targetKey
-   * @param args
-   * @deprecated
-   */
-
-  /* istanbul ignore next */
-  static useBefore(target: Type<any>, targetKey: string | symbol, args: any[]) {
-    this.get(target, targetKey, descriptorOf(target, targetKey)).before(args);
-
-    return this;
-  }
-
-  /**
-   * Add middleware and configuration for the endpoint.
-   * @param target
-   * @param targetKey
-   * @param args
-   * @returns {Endpoint}
-   * @deprecated
-   */
-
-  /* istanbul ignore next */
-  static use(target: Type<any>, targetKey: string | symbol, args: any[]) {
-    this.get(target, targetKey, descriptorOf(target, targetKey)).use(args);
-
-    return this;
-  }
-
-  /**
-   * Append mvc in the pool (after).
-   * @param target
-   * @param targetKey
-   * @param args
-   * @deprecated
-   */
-
-  /* istanbul ignore next */
-  static useAfter(target: Type<any>, targetKey: string | symbol, args: any[]) {
-    this.get(target, targetKey, descriptorOf(target, targetKey)).after(args);
-
-    return this;
->>>>>>> 0de5a4ea
   }
 
   /**
