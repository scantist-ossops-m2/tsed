--- conflicted
+++ resolved
@@ -1,23 +1,4 @@
-<<<<<<< HEAD
-import {Configuration, Controller, Get, InjectorService, PlatformTest, RequestContext} from "@tsed/common";
-=======
-import {
-  Configuration,
-  Controller,
-  createExpressApplication,
-  createHttpServer,
-  createHttpsServer,
-  Get,
-  GlobalAcceptMimesMiddleware,
-  InjectorService,
-  IRoute,
-  LogIncomingRequestMiddleware,
-  PlatformBuilder,
-  PlatformTest,
-  PlatformContext
-} from "@tsed/common";
-import {Type} from "@tsed/core";
->>>>>>> eb911001
+import {Configuration, Controller, Get, InjectorService, PlatformTest, PlatformContext} from "@tsed/common";
 import {expect} from "chai";
 
 @Configuration({})
