import {InjectorService} from "@tsed/di";
import {Req} from "../../mvc/decorators/params/request";
import {PlatformContext} from "../domain/PlatformContext";
import {PlatformRequest} from "../services/PlatformRequest";
import {PlatformResponse} from "../services/PlatformResponse";

const uuidv4 = require("uuid/v4");
const defaultReqIdBuilder = () => uuidv4().replace(/-/gi, "");

/**
 * Create a context with all required object to call next handlers.
 *
 * @platform
 * @middleware
 */
export class PlatformContextMiddleware {
  level: "debug" | "info" | "warn" | "error" | "off" | undefined;
  maxStackSize: number;
  ignoreUrlPatterns: string[];
  reqIdBuilder: any;

  constructor(private injector: InjectorService) {
    const {level, maxStackSize, ignoreUrlPatterns = [], reqIdBuilder = defaultReqIdBuilder} = injector.settings.logger || {};

    this.level = level;
    this.maxStackSize = maxStackSize!;
    this.ignoreUrlPatterns = ignoreUrlPatterns;
    this.reqIdBuilder = reqIdBuilder;
  }

  static async onClose(err: any, response: TsED.Response) {
    const {req: request} = response;

    await request.$ctx.emit("$onResponse", request, response);
    await request.$ctx.destroy();

    delete request.ctx;
    // @ts-ignore
    delete request.log;
  }

  async use(req: Req, res: any, next: any) {
    const {level, ignoreUrlPatterns, maxStackSize} = this;

    const id = this.reqIdBuilder();
    const request = PlatformRequest.create(this.injector, req);
    const response = PlatformResponse.create(this.injector, res);

    req.$ctx = new PlatformContext({
      id,
      logger: this.injector.logger,
      url: request.url,
      ignoreUrlPatterns,
      level,
      maxStackSize,
      injector: this.injector,
      response,
      request
    });

<<<<<<< HEAD
    response.onEnd(PlatformContextMiddleware.onClose);
=======
    // deprecated
    req.ctx = req.$ctx;
    // @ts-ignore
    req.log = req.$ctx.logger;

    req.$ctx.response.onEnd(PlatformContextMiddleware.onClose);
>>>>>>> eb911001

    await this.injector.emit("$onRequest", req, res);

    next();
  }
}<|MERGE_RESOLUTION|>--- conflicted
+++ resolved
@@ -58,16 +58,7 @@
       request
     });
 
-<<<<<<< HEAD
     response.onEnd(PlatformContextMiddleware.onClose);
-=======
-    // deprecated
-    req.ctx = req.$ctx;
-    // @ts-ignore
-    req.log = req.$ctx.logger;
-
-    req.$ctx.response.onEnd(PlatformContextMiddleware.onClose);
->>>>>>> eb911001
 
     await this.injector.emit("$onRequest", req, res);
 
