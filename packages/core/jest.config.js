--- conflicted
+++ resolved
@@ -6,13 +6,8 @@
   coverageThreshold: {
     global: {
       statements: 97.95,
-<<<<<<< HEAD
       branches: 89.59,
-      functions: 96.04,
-=======
-      branches: 89.65,
       functions: 96.03,
->>>>>>> f5b918a9
       lines: 98.17
     }
   }
