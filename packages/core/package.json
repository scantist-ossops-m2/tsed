--- conflicted
+++ resolved
@@ -1,10 +1,6 @@
 {
   "name": "@tsed/core",
-<<<<<<< HEAD
   "version": "7.0.0-beta.13",
-=======
-  "version": "6.117.0",
->>>>>>> f5b918a9
   "description": "Core module for Ts.ED Framework",
   "private": false,
   "source": "./src/index.ts",
