<<<<<<< HEAD
import {expect} from "chai";
import Sinon from "sinon";
import {GlobalProviders, ProviderScope, ProviderType, registerProvider, registerValue} from "../../src";

const sandbox = Sinon.createSandbox();
=======
import {GlobalProviders, ProviderScope, ProviderType, registerProvider, registerValue} from "../../src";
>>>>>>> 685bdfa9

describe("ProviderRegistry", () => {
  describe("registerProvider()", () => {
    beforeEach(() => {
      jest.spyOn(GlobalProviders, "merge");
      jest.spyOn(GlobalProviders, "has").mockReturnValue(false);
    });
    afterEach(() => {
      jest.resetAllMocks();
    });

    it("should throw an error when provide field is not given ", () => {
      // GIVEN
      let actualError;
      try {
        registerProvider({provide: undefined});
      } catch (er) {
        actualError = er;
      }

      expect(actualError.message).toEqual("Provider.provide is required");
    });

    it("should add provider", () => {
      class Test {}

      registerProvider({provide: Test});

      expect(GlobalProviders.merge).toBeCalledWith(Test, {
        provide: Test
      });
    });
  });
  describe("registerValue()", () => {
    beforeEach(() => {
      jest.spyOn(GlobalProviders, "merge");
      jest.spyOn(GlobalProviders, "has").mockReturnValue(false);
    });
    afterEach(() => {
      jest.resetAllMocks();
    });

    it("should add provider (1)", () => {
      const token = Symbol.for("CustomTokenValue");

      registerValue(token, "myValue");

      expect(GlobalProviders.merge).toBeCalledWith(token, {
        provide: token,
        useValue: "myValue",
        scope: ProviderScope.SINGLETON,
        type: ProviderType.VALUE
      });
    });

    it("should add provider", () => {
      const token = Symbol.for("CustomTokenValue");

      registerValue({provide: token, useValue: "myValue", scope: ProviderScope.REQUEST});

      expect(GlobalProviders.merge).toBeCalledWith(token, {
        provide: token,
        useValue: "myValue",
        scope: ProviderScope.REQUEST,
        type: ProviderType.VALUE
      });
    });

    it("should add provider (legacy)", () => {
      const token = Symbol.for("CustomTokenValue2");

      registerValue(token, "myValue");

      expect(GlobalProviders.merge).toBeCalledWith(token, {
        provide: token,
        useValue: "myValue",
        scope: ProviderScope.SINGLETON,
        type: ProviderType.VALUE
      });
    });
  });
});<|MERGE_RESOLUTION|>--- conflicted
+++ resolved
@@ -1,12 +1,4 @@
-<<<<<<< HEAD
-import {expect} from "chai";
-import Sinon from "sinon";
 import {GlobalProviders, ProviderScope, ProviderType, registerProvider, registerValue} from "../../src";
-
-const sandbox = Sinon.createSandbox();
-=======
-import {GlobalProviders, ProviderScope, ProviderType, registerProvider, registerValue} from "../../src";
->>>>>>> 685bdfa9
 
 describe("ProviderRegistry", () => {
   describe("registerProvider()", () => {
