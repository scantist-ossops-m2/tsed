import {Configuration} from "@tsed/common";
import {Store} from "@tsed/core";
import {
  Container,
  GlobalProviders,
  Inject,
  Injectable,
  InjectorService,
  LocalsContainer,
  Provider,
  ProviderScope,
  ProviderType,
  registerProvider
} from "@tsed/di";
import {INJECTABLE_PROP} from "../constants/constants";

class Test {
  @Inject()
  prop: InjectorService;

  value: any;
  constant: any;

  constructor() {}

  @Inject()
  test(injectorService: InjectorService) {
    return injectorService;
  }

  test2(@Inject() injectorService: InjectorService) {
    return injectorService;
  }

  test3(o: any) {
    return o + " called ";
  }
}

describe("InjectorService", () => {
  describe("has()", () => {
    it("should return true", () => {
      expect(new InjectorService().has(InjectorService)).toBe(true);
    });

    it("should return false", () => {
      expect(new InjectorService().has(Test)).toBe(false);
    });
  });

  describe("get()", () => {
    it("should return element", () => {
      expect(new InjectorService().get(InjectorService)).toBeInstanceOf(InjectorService);
    });

    it("should return undefined", () => {
      expect(new InjectorService().get(Test)).toBeUndefined();
    });
  });
  describe("getAll()", () => {
    it("should return all instance", () => {
      const injector = new InjectorService();
      injector.addProvider("token", {
        type: ProviderType.VALUE,
        useValue: 1
      });

      expect(!!injector.getAll(ProviderType.VALUE).length).toEqual(true);
      expect(!!injector.getAll(ProviderType.FACTORY).length).toEqual(false);
    });
  });

  describe("toArray()", () => {
    it("should return instances", () => {
      expect(new InjectorService().toArray()).toBeInstanceOf(Array);
    });
  });

<<<<<<< HEAD
=======
  describe("forkProvider()", () => {
    @Injectable()
    class Test {}

    it("should return a provider", async () => {
      // GIVEN
      const injector = new InjectorService();

      // WHEN
      const provider = await injector.forkProvider(InjectorService);

      // THEN
      expect(provider).toBeInstanceOf(Provider);
      expect(provider.provide).toEqual(InjectorService);
    });
    it("should fork provider", async () => {
      // GIVEN
      const injector = new InjectorService();

      // WHEN
      const provider = await injector.forkProvider(Test);

      // THEN
      expect(provider).toBeInstanceOf(Provider);
      expect(provider.provide).toEqual(Test);
    });
  });

>>>>>>> 685bdfa9
  describe("invoke()", () => {
    describe("when we call invoke with rebuild options (SINGLETON)", () => {
      it("should invoke the provider from container", async () => {
        // GIVEN
        const token = class Test {};

        const provider = new Provider<any>(token);
        provider.scope = ProviderScope.SINGLETON;
        provider.deps = [InjectorService];

        const injector = new InjectorService();
        const container = new Container();
        container.set(token, provider);

        await injector.load(container);

        jest.spyOn(injector as any, "resolve");
        jest.spyOn(injector as any, "invoke");
        jest.spyOn(injector, "get");
        jest.spyOn(injector, "getProvider");

        const locals = new Map();

        // WHEN

        const result1: any = injector.invoke(token, locals);
        const result2: any = injector.invoke(token, locals, {rebuild: true});

        // THEN
        expect(result1 !== result2).toEqual(true);
        expect(injector.getProvider).toBeCalledWith(token);
        expect(injector.get).toBeCalledWith(token);
        expect((injector as any).resolve).toBeCalledWith(token, locals, {rebuild: true});
        expect((injector as any).invoke).toBeCalledWith(InjectorService, locals, {
          parent: token
        });
      });
    });
    describe("when provider is a SINGLETON", () => {
      it("should invoke the provider from container", async () => {
        // GIVEN
        const token = class Test {};

        const provider = new Provider<any>(token);
        provider.scope = ProviderScope.SINGLETON;

        const injector = new InjectorService();
        const container = new Container();
        container.set(token, provider);

        await injector.load(container);

        jest.spyOn(injector as any, "resolve");
        jest.spyOn(injector, "get");
        jest.spyOn(injector, "getProvider");

        const locals = new Map();

        // WHEN

        const result1: any = injector.invoke(token, locals);
        const result2: any = injector.invoke(token, locals);

        // THEN
        expect(result1).toEqual(result2);
        expect(injector.getProvider).toBeCalledWith(token);
        expect(injector.get).toBeCalledWith(token);

        return expect((injector as any).resolve).not.toBeCalled();
      });
    });
    describe("when provider is a REQUEST", () => {
      it("should invoke a request from local container", async () => {
        // GIVEN
        const token = class Test {};

        const provider = new Provider<any>(token);
        provider.scope = ProviderScope.REQUEST;

        const injector = new InjectorService();
        const container = new Container();
        container.set(token, provider);

        await injector.load(container);

        jest.spyOn(injector as any, "resolve");
        jest.spyOn(injector, "get");
        jest.spyOn(injector, "getProvider");

        const locals = new Map(); // LocalContainer for the first request
        const locals2 = new Map(); // LocalContainer for the second request

        // WHEN REQ1
        const result1: any = injector.invoke(token, locals);
        const result2: any = injector.invoke(token, locals);

        // WHEN REQ2
        const result3: any = injector.invoke(token, locals2);

        // THEN
        expect(result1).toEqual(result2);
        expect(result2 !== result3).toEqual(true);

        expect(injector.getProvider).toBeCalledWith(token);
        expect((injector as any).resolve).toBeCalledWith(token, locals, {});
        expect(locals.get(token)).toEqual(result1);
        expect(locals2.get(token)).toEqual(result3);

        return expect(injector.get).not.toBeCalled();
      });
    });
    describe("when provider is a INSTANCE", () => {
      it("should invoke a new instance", async () => {
        // GIVEN
        const token = class Test {};

        const provider = new Provider<any>(token);
        provider.scope = ProviderScope.INSTANCE;

        const injector = new InjectorService();
        const container = new Container();
        container.set(token, provider);

        await injector.load(container);

        jest.spyOn(injector as any, "resolve");
        jest.spyOn(injector, "get");
        jest.spyOn(injector, "getProvider");

        const locals = new Map(); // LocalContainer for the first request

        // WHEN REQ1
        const result1: any = injector.invoke(token, locals);
        const result2: any = injector.invoke(token, locals);

        // THEN
        expect(result1 !== result2).toEqual(true);

        expect(injector.getProvider).toBeCalledWith(token);
        expect((injector as any).resolve).toBeCalledWith(token, locals, {});
        expect(locals.has(token)).toEqual(false);

        return expect(injector.get).not.toBeCalled();
      });
    });
    describe("when provider is a SINGLETON", () => {
      beforeAll(() => {
        jest.spyOn(GlobalProviders, "onInvoke").mockReturnValue(undefined);
      });
      afterAll(() => {
        jest.resetAllMocks();
      });
      it("should invoke the provider from container", async () => {
        // GIVEN
        const token = class Test {};
        const provider = new Provider<any>(token);
        provider.scope = ProviderScope.SINGLETON;

        const injector = new InjectorService();
        injector.set(token, provider);

        // WHEN
        const result: any = injector.invoke(token);

        // THEN
        expect(result).toBeInstanceOf(token);
        expect(GlobalProviders.onInvoke).toBeCalledWith(provider, expect.any(LocalsContainer), expect.anything());
      });
    });
    describe("when provider is a Value (useValue)", () => {
      it("should invoke the provider from container (1)", async () => {
        // GIVEN
        const token = Symbol.for("TokenValue");

        const provider = new Provider<any>(token);
        provider.scope = ProviderScope.SINGLETON;
        provider.useValue = "TEST";

        const injector = new InjectorService();
        const container = new Container();
        container.set(token, provider);

        await injector.load(container);

        // WHEN
        const result: any = injector.invoke(token);

        // THEN
        expect(result).toEqual("TEST");
      });

      it("should invoke the provider from container (2)", async () => {
        // GIVEN
        const token = Symbol.for("TokenValue");

        const provider = new Provider<any>(token);
        provider.scope = ProviderScope.SINGLETON;
        provider.useValue = () => "TEST";

        const injector = new InjectorService();
        const container = new Container();
        container.set(token, provider);

        await injector.load(container);

        // WHEN
        const result: any = injector.invoke(token);

        // THEN
        expect(result).toEqual("TEST");
      });

      it("should invoke the provider from container with falsy value", async () => {
        // GIVEN
        const token = Symbol.for("TokenValue");

        const provider = new Provider<any>(token);
        provider.scope = ProviderScope.SINGLETON;
        provider.useValue = null;

        const injector = new InjectorService();
        const container = new Container();
        container.set(token, provider);

        await injector.load(container);

        // WHEN
        const result: any = injector.invoke(token);

        // THEN
        expect(result).toEqual(null);
      });
    });
    describe("when provider is a Factory (useFactory)", () => {
      it("should invoke the provider from container", async () => {
        // GIVEN
        const token = Symbol.for("TokenFactory");

        const provider = new Provider<any>(token);
        provider.scope = ProviderScope.SINGLETON;
        provider.useFactory = () => ({factory: "factory"});

        const injector = new InjectorService();
        const container = new Container();
        container.set(token, provider);

        await injector.load(container);

        // WHEN
        const result: any = injector.invoke(token);

        // THEN
        expect(result).toEqual({factory: "factory"});
      });
    });
    describe("when provider is an AsyncFactory (useAsyncFactory)", () => {
      it("should invoke the provider from container", async () => {
        // GIVEN
        const tokenChild = Symbol.for("TokenChildFactory");
        const providerChild = new Provider<any>(tokenChild);
        providerChild.useAsyncFactory = async (dep: any) => "test async";

        const token = Symbol.for("TokenFactory");
        const provider = new Provider<any>(token);
        provider.deps = [tokenChild];
        provider.useAsyncFactory = async (dep: any) => ({factory: dep + " factory"});

        const tokenSync = Symbol.for("TokenSyncFactory");
        const providerSync = new Provider<any>(tokenSync);
        providerSync.deps = [token];
        providerSync.useFactory = (asyncInstance: any) => asyncInstance.factory;

        const injector = new InjectorService();
        const container = new Container();
        container.set(tokenChild, providerChild);
        container.set(token, provider);
        container.set(tokenSync, providerSync);

        await injector.load(container);

        // WHEN
        const result: any = injector.invoke(token);
        const result2: any = injector.invoke(tokenSync);

        // THEN
        expect(result).toEqual({factory: "test async factory"});
        expect(result2).toEqual("test async factory");
      });
      it("should invoke the provider from container with nested async factory", async () => {
        // GIVEN
        const tokenChild = Symbol.for("TokenChildFactory");
        const providerChild = new Provider<any>(tokenChild);
        providerChild.useAsyncFactory = async (dep: any) => "test async";

        const token = Symbol.for("TokenFactory");
        const provider = new Provider<any>(token);
        provider.deps = [tokenChild];
        provider.useAsyncFactory = async (dep: any) => ({factory: dep + " factory"});

        const token2 = Symbol.for("TokenFactory2");
        const provider2 = new Provider<any>(token2);
        provider2.deps = [token];
        provider2.useAsyncFactory = async (dep: any) => {
          return {factory: dep.factory + " factory2"};
        };

        const injector = new InjectorService();
        const container = new Container();
        container.set(tokenChild, providerChild);
        container.set(token, provider);
        container.set(token2, provider2);

        await injector.load(container);

        // WHEN
        const result: any = injector.invoke(token2);

        // THEN
        expect(result).toEqual({factory: "test async factory factory2"});
      });
    });
    describe("when provider is an unknown provider", () => {
      it("should invoke the class from given parameter", async () => {
        // GIVEN
        const token = class {};

        const injector = new InjectorService();

        // WHEN
        const result: any = injector.invoke(token);

        // THEN
        expect(result).toBeInstanceOf(token);
      });
    });
    describe("when one of dependencies is undefined", () => {
      it("should throw InjectionError > UndefinedTokenError", async () => {
        // GIVEN
        const token2 = class Ctrl {
          constructor() {}
        };
        const token3 = class Test {
          constructor(test: any) {}
        };

        const provider2 = new Provider<any>(token2);
        provider2.scope = ProviderScope.SINGLETON;
        provider2.type = ProviderType.CONTROLLER;
        provider2.useClass = token2;

        const provider3 = new Provider<any>(token3);
        provider3.scope = ProviderScope.SINGLETON;
        provider3.deps = [undefined];

        const injector = new InjectorService();
        injector.set(token2, provider2);
        injector.set(token3, provider3);

        // WHEN
        let actualError;
        try {
          injector.invoke(token3);
        } catch (er) {
          actualError = er;
        }

        // THEN
        expect(actualError.message).toContain(
          "Injection failed on Test\nOrigin: Unable to inject dependency. Given token is undefined. Have you enabled emitDecoratorMetadata in your tsconfig.json or decorated your class with @Injectable, @Service, ... decorator ?"
        );
      });
      it("should throw InjectionError > Object", async () => {
        // GIVEN
        const token2 = class Ctrl {
          constructor() {}
        };
        const token3 = class Test {
          constructor(test: Object) {}
        };

        const provider2 = new Provider<any>(token2);
        provider2.scope = ProviderScope.SINGLETON;
        provider2.type = ProviderType.CONTROLLER;
        provider2.useClass = token2;

        const provider3 = new Provider<any>(token3);
        provider3.scope = ProviderScope.SINGLETON;
        provider3.deps = [Object];

        const injector = new InjectorService();
        injector.set(token2, provider2);
        injector.set(token3, provider3);

        // WHEN
        let actualError;
        try {
          injector.invoke(token3);
        } catch (er) {
          actualError = er;
        }

        // THEN
        expect(actualError.message).toContain("Injection failed on Test\nOrigin: Unable to inject dependency.");
      });
    });
    describe("when error occur", () => {
      it("should throw InjectionError", async () => {
        // GIVEN
        const token1 = Symbol.for("TokenValue");
        const token2 = Symbol.for("TokenFactory");
        const token3 = class Test {
          constructor(dep: any) {}
        };

        const provider1 = new Provider<any>(token1);
        provider1.scope = ProviderScope.SINGLETON;
        provider1.useValue = () => undefined; // should throw error because instance is undefined

        const provider2 = new Provider<any>(token2);
        provider2.scope = ProviderScope.SINGLETON;
        provider2.deps = [token1];
        provider2.useFactory = () => ({});

        const provider3 = new Provider<any>(token3);
        provider3.scope = ProviderScope.SINGLETON;
        provider3.deps = [token2];

        const injector = new InjectorService();
        injector.set(token1, provider1);
        injector.set(token2, provider2);
        injector.set(token3, provider3);

        // WHEN
        let actualError;
        try {
          injector.invoke(token3);
        } catch (er) {
          actualError = er;
        }

        // THEN
        expect(actualError.message).toEqual(
          "Injection failed on Test > TokenFactory > TokenValue\nOrigin: Unable to create new instance from undefined value. Check your provider declaration for TokenValue"
        );
      });
    });
    describe("when provider has Provider as dependencies", () => {
      it("should inject Provider", () => {
        // GIVEN
        const injector = new InjectorService();
        const token = Symbol.for("TokenProvider1");
        injector.add(token, {
          deps: [Provider],
          configuration: {
            test: "test"
          },
          useFactory(provider: any) {
            return {to: provider};
          }
        });

        // WHEN
        const instance: any = injector.invoke(token)!;

        // THEN
        expect(instance).toEqual({to: injector.getProvider(token)});
      });
    });
    describe("when provider has Configuration as dependencies", () => {
      it("should inject Provider", () => {
        // GIVEN
        const injector = new InjectorService();
        const token = Symbol.for("TokenProvider1");
        injector.add(token, {
          deps: [Configuration],
          useFactory(settings: any) {
            return {to: settings};
          }
        });

        // WHEN
        const instance: any = injector.invoke(token)!;

        // THEN
        expect(instance).toEqual({to: injector.settings});
      });
    });
  });
  describe("loadModule()", () => {
    it("should load DI with a rootModule", async () => {
      // GIVEN
      @Injectable()
      class RootModule {}
<<<<<<< HEAD
=======

      const token = class Test {};
>>>>>>> 685bdfa9

      const token = class Test {};
      const provider = new Provider<any>(token);

      provider.scope = ProviderScope.SINGLETON;
      provider.deps = [InjectorService];

      const injector = new InjectorService();

      await injector.loadModule(RootModule);

      expect(injector.get(RootModule)).toBeInstanceOf(RootModule);
    });
  });

  describe("bindInjectableProperties()", () => {
    class TestBind {}

    it("should bind all properties", () => {
      // GIVEN
      const injector = new InjectorService();
      const instance = new TestBind();

      jest.spyOn(injector as any, "bindMethod").mockReturnValue(undefined);
      jest.spyOn(injector as any, "bindProperty").mockReturnValue(undefined);
      jest.spyOn(injector as any, "bindConstant").mockReturnValue(undefined);
      jest.spyOn(injector as any, "bindValue").mockReturnValue(undefined);
      jest.spyOn(injector as any, "bindInterceptor").mockReturnValue(undefined);

      const injectableProperties = {
        testMethod: {
          bindingType: "method"
        },
        testProp: {
          bindingType: "property"
        },
        testConst: {
          bindingType: "constant"
        },
        testValue: {
          bindingType: "value"
        },
        testInterceptor: {
          bindingType: "interceptor"
        }
      };

      Store.from(TestBind).set(INJECTABLE_PROP, injectableProperties);

      // WHEN
      injector.bindInjectableProperties(instance, new Map(), {});

      // THEN
      expect(injector.bindMethod).toBeCalledWith(instance, injectableProperties.testMethod);
      expect(injector.bindProperty).toBeCalledWith(instance, injectableProperties.testProp, new Map(), {});
      expect(injector.bindConstant).toBeCalledWith(instance, injectableProperties.testConst);
      expect(injector.bindValue).toBeCalledWith(instance, injectableProperties.testValue);
      expect(injector.bindInterceptor).toBeCalledWith(instance, injectableProperties.testInterceptor);
    });
  });

  describe("bindMethod()", () => {
    it("should bind the method", () => {
      // GIVEN
      const injector = new InjectorService();
      const instance = new Test();

      const spyTest2 = jest.spyOn(instance, "test2");
      jest.spyOn(injector, "get");

      // WHEN
      injector.bindMethod(instance, {bindingType: "method", propertyKey: "test2"} as any);
      const result = (instance as any).test2();

      // THEN
      expect(spyTest2).toBeCalledWith(injector);
      expect(injector.get).toBeCalledWith(InjectorService);
      expect(result).toEqual(injector);
    });
  });

  describe("bindProperty()", () => {
    it("should bind the method", () => {
      // GIVEN
      const injector = new InjectorService();
      const instance = new Test();

      // WHEN
      injector.bindProperty(
        instance,
        {
          bindingType: "property",
          propertyKey: "prop",
          resolver: (injector: InjectorService) => () => injector.get(InjectorService)
        } as any,
        new Map(),
        {}
      );

      // THEN
      expect(instance.prop).toEqual(injector);
    });
  });

  describe("bindValue()", () => {
    it("should bind a property with a value (1)", () => {
      // GIVEN
      const injector = new InjectorService();
      const instance = new Test();

      // WHEN
      injector.bindValue(instance, {propertyKey: "value", expression: "expression"} as any);

      instance.value = "test";
      // THEN
      expect(instance.value).toEqual("test");
    });

    it("should bind a property with a value (2)", () => {
      // GIVEN
      const injector = new InjectorService();
      const instance = new Test();

      // WHEN
      injector.bindValue(instance, {propertyKey: "value", expression: "UNKNOW", defaultValue: "test2"} as any);

      // THEN
      expect(instance.value).toEqual("test2");
    });
  });

  describe("bindConstant()", () => {
    it("should bind a property with a value (1)", () => {
      // GIVEN
      const injector = new InjectorService();
      const instance = new Test();

      injector.settings.set("expression", "constant");

      // WHEN
      injector.bindConstant(instance, {propertyKey: "constant", expression: "expression"} as any);

      // THEN
      expect(instance.constant).toEqual("constant");

      let actualError: any;
      try {
        instance.constant = "test";
      } catch (er) {
        actualError = er;
      }
      expect(!!actualError).toEqual(true);
    });

    it("should bind a property with a value (2)", () => {
      // GIVEN
      const injector = new InjectorService();
      const instance = new Test();

      // WHEN
      injector.bindConstant(instance, {propertyKey: "constant", expression: "UNKNOW", defaultValue: "test"} as any);

      // THEN
      expect(instance.constant).toEqual("test");
    });
  });

  describe("bindInterceptor()", () => {
    it("should bind the method with intercept", async () => {
      // GIVEN
      class InterceptorTest {
        intercept(ctx: any) {
          return ctx.next() + " intercepted";
        }
      }

      const injector = new InjectorService();
      const container = new Container();
      container.addProvider(InterceptorTest);

      await injector.load(container);

      const instance = new Test();
      const originalMethod = instance["test"];

      jest.spyOn(injector, "get");

      // WHEN
      injector.bindInterceptor(instance, {
        bindingType: "interceptor",
        propertyKey: "test3",
        useType: InterceptorTest
      } as any);

      const result = (instance as any).test3("test");

      // THEN
      expect(expect(originalMethod)).not.toEqual(instance.test3);
      expect(injector.get).toBeCalledWith(InterceptorTest);

      expect(result).toEqual("test called  intercepted");
    });
  });

  describe("resolveConfiguration()", () => {
    it("should load configuration from each providers", () => {
      // GIVEN
      const injector = new InjectorService();

      injector.settings.set({
        scopes: {
          [ProviderType.VALUE]: ProviderScope.SINGLETON
        }
      });

      expect(injector.settings.get("scopes")).toEqual({
        [ProviderType.VALUE]: ProviderScope.SINGLETON
      });

      injector.add(Symbol.for("TOKEN1"), {
        configuration: {
          custom: "config",
          scopes: {
            provider_custom: ProviderScope.SINGLETON
          }
        }
      });

      injector.add(Symbol.for("TOKEN2"), {
        configuration: {
          scopes: {
            provider_custom_2: ProviderScope.SINGLETON
          }
        }
      });

      // WHEN
      injector.resolveConfiguration();
      // should load only once the configuration
      injector.resolveConfiguration();

      // THEN
      expect(injector.settings.get<string>("custom")).toEqual("config");
      expect(injector.settings.get<any>("scopes")).toEqual({
        provider_custom_2: "singleton",
        provider_custom: "singleton",
        value: "singleton"
      });
    });
    it("should load configuration from each providers (with resolvers)", () => {
      // GIVEN
      const injector = new InjectorService();

      injector.settings.set({
        scopes: {
          [ProviderType.VALUE]: ProviderScope.SINGLETON
        }
      });

      expect(injector.settings.get("scopes")).toEqual({
        [ProviderType.VALUE]: ProviderScope.SINGLETON
      });

      injector.add(Symbol.for("TOKEN1"), {
        configuration: {
          custom: "config",
          scopes: {
            provider_custom: ProviderScope.SINGLETON
          }
        },
        resolvers: [jest.fn() as any]
      });

      injector.add(Symbol.for("TOKEN2"), {
        configuration: {
          scopes: {
            provider_custom_2: ProviderScope.SINGLETON
          }
        }
      });

      // WHEN
      injector.resolveConfiguration();

      // THEN
      expect(injector.resolvers.length).toEqual(1);
    });
  });

  describe("resolvers", () => {
    it("should load all providers with the SINGLETON scope only", async () => {
      class ExternalService {
        constructor() {}
      }

      class MyService {
        constructor(public externalService: ExternalService) {}
      }

      const externalDi = new Map();
      externalDi.set(ExternalService, "MyClass");
      // GIVEN
      const injector = new InjectorService();
      injector.settings.resolvers.push(externalDi);

      const container = new Container();
      container.add(MyService, {
        deps: [ExternalService]
      });

      // WHEN
      await injector.load(container);

      // THEN
      expect(injector.get(MyService)).toBeInstanceOf(MyService);
      expect(injector.get<MyService>(MyService)!.externalService).toEqual("MyClass");
    });
  });

  describe("alter()", () => {
    it("should alter value", () => {
      @Injectable()
      class Test {
        $alterValue(value: any) {
          return "alteredValue";
        }
      }

      jest.spyOn(Test.prototype, "$alterValue");

      // GIVEN
      const injector = new InjectorService();
      injector.invoke<Test>(Test);

      const service = injector.get<Test>(Test)!;

      const value = injector.alter("$alterValue", "value");

      expect(service.$alterValue).toBeCalledWith("value");
      expect(value).toEqual("alteredValue");
    });
    it("should alter value (factory)", () => {
      registerProvider({
        provide: "TOKEN",
        useFactory: () => {
          return {};
        },
        hooks: {
          $alterValue(instance: any, value: any) {
            return "alteredValue";
          }
        }
      });

      // GIVEN
      const injector = new InjectorService();
      injector.invoke<any>("TOKEN");

      const value = injector.alter("$alterValue", "value");

      expect(value).toEqual("alteredValue");
    });
  });

  describe("alterAsync()", () => {
    it("should alter value", async () => {
      @Injectable()
      class Test {
        async $alterValue(value: any) {
          return "alteredValue";
        }
      }

      jest.spyOn(Test.prototype, "$alterValue");

      // GIVEN
      const injector = new InjectorService();
      injector.invoke<Test>(Test);

      const service = injector.get<Test>(Test)!;

      const value = await injector.alterAsync("$alterValue", "value");

      expect(service.$alterValue).toBeCalledWith("value");
      expect(value).toEqual("alteredValue");
    });
  });
});<|MERGE_RESOLUTION|>--- conflicted
+++ resolved
@@ -76,37 +76,6 @@
     });
   });
 
-<<<<<<< HEAD
-=======
-  describe("forkProvider()", () => {
-    @Injectable()
-    class Test {}
-
-    it("should return a provider", async () => {
-      // GIVEN
-      const injector = new InjectorService();
-
-      // WHEN
-      const provider = await injector.forkProvider(InjectorService);
-
-      // THEN
-      expect(provider).toBeInstanceOf(Provider);
-      expect(provider.provide).toEqual(InjectorService);
-    });
-    it("should fork provider", async () => {
-      // GIVEN
-      const injector = new InjectorService();
-
-      // WHEN
-      const provider = await injector.forkProvider(Test);
-
-      // THEN
-      expect(provider).toBeInstanceOf(Provider);
-      expect(provider.provide).toEqual(Test);
-    });
-  });
-
->>>>>>> 685bdfa9
   describe("invoke()", () => {
     describe("when we call invoke with rebuild options (SINGLETON)", () => {
       it("should invoke the provider from container", async () => {
@@ -600,11 +569,6 @@
       // GIVEN
       @Injectable()
       class RootModule {}
-<<<<<<< HEAD
-=======
-
-      const token = class Test {};
->>>>>>> 685bdfa9
 
       const token = class Test {};
       const provider = new Provider<any>(token);
