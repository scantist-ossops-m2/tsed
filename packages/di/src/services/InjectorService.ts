import {
  ancestorsOf,
  catchError,
  classOf,
  deepClone,
  deepMerge,
  isClass,
  isFunction,
  isInheritedFrom,
  Metadata,
  nameOf,
  prototypeOf,
  Store
} from "@tsed/core";
import {DI_PARAM_OPTIONS, INJECTABLE_PROP} from "../constants/constants";
import {Configuration} from "../decorators/configuration";
import {Injectable} from "../decorators/injectable";
import {Container} from "../domain/Container";
import {LocalsContainer} from "../domain/LocalsContainer";
import {Provider} from "../domain/Provider";
import {InjectionError} from "../errors/InjectionError";
import {UndefinedTokenError} from "../errors/UndefinedTokenError";
import {GlobalProviders} from "../registries/GlobalProviders";
import {createContainer} from "../utils/createContainer";
import {DIConfiguration} from "./DIConfiguration";
import {ResolvedInvokeOptions} from "../interfaces/ResolvedInvokeOptions";
import {ProviderScope} from "../domain/ProviderScope";
import {DILogger} from "../interfaces/DILogger";
import {TokenProvider} from "../interfaces/TokenProvider";
import {InvokeOptions} from "../interfaces/InvokeOptions";
import {InjectableProperties, InjectablePropertyOptions, InjectablePropertyValue} from "../interfaces/InjectableProperties";
import {InjectablePropertyType} from "../domain/InjectablePropertyType";
import {InterceptorContext} from "../interfaces/InterceptorContext";
import {InterceptorMethods} from "../interfaces/InterceptorMethods";
<<<<<<< HEAD
=======
import {runInContext} from "../utils/runInContext";
import {resolveControllers} from "../utils/resolveControllers";
>>>>>>> 15785751

/**
 * This service contain all services collected by `@Service` or services declared manually with `InjectorService.factory()` or `InjectorService.service()`.
 *
 * ### Example:
 *
 * ```typescript
 * import {InjectorService} from "@tsed/di";
 *
 * // Import the services (all services are decorated with @Service()";
 * import MyService1 from "./services/service1";
 * import MyService2 from "./services/service2";
 * import MyService3 from "./services/service3";
 *
 * // When all services is imported you can load InjectorService.
 * const injector = new InjectorService()
 *
 * await injector.load();
 *
 * const myService1 = injector.get<MyService1>(MyServcice1);
 * ```
 */
@Injectable({
  scope: ProviderScope.SINGLETON,
  global: true
})
export class InjectorService extends Container {
  public settings: TsED.Configuration & DIConfiguration = new DIConfiguration() as any;
  public logger: DILogger = console;
  public runInContext = runInContext;
  private resolvedConfiguration: boolean = false;
  #cache = new LocalsContainer();

  constructor() {
    super();
    this.#cache.set(InjectorService, this);
  }

  get resolvers() {
    return this.settings.resolvers!;
  }

  get scopes() {
    return this.settings.scopes || {};
  }

  /**
   * Retrieve default scope for a given provider.
   * @param provider
   */
  public scopeOf(provider: Provider) {
    return provider.scope || this.scopes[provider.type] || ProviderScope.SINGLETON;
  }

  /**
   * Return a list of instance build by the injector.
   */
  public toArray(): any[] {
    return this.#cache.toArray();
  }

  /**
   * Get a service or factory already constructed from his symbol or class.
   *
   * #### Example
   *
   * ```typescript
   * import {InjectorService} from "@tsed/di";
   * import MyService from "./services";
   *
   * class OtherService {
   *      constructor(injectorService: InjectorService) {
   *          const myService = injectorService.get<MyService>(MyService);
   *      }
   * }
   * ```
   *
   * @param token The class or symbol registered in InjectorService.
   * @param options
   * @returns {boolean}
   */
  get<T = any>(token: TokenProvider, options: any = {}): T | undefined {
    const instance = this.getInstance(token);

    if (instance !== undefined) {
      return instance;
    }

    if (!this.hasProvider(token)) {
      for (const resolver of this.resolvers) {
        const result = resolver.get(token, options);

        if (result !== undefined) {
          return result;
        }
      }
    }
  }

  /**
   * Return all instance of the same provider type
   * @param type
   */
  getAll(type: string) {
    return this.getProviders(type).map((provider) => {
      return this.get(provider.token);
    });
  }

  /**
   * The has() method returns a boolean indicating whether an element with the specified key exists or not.
   * @returns {boolean}
   * @param token
   */
  has(token: TokenProvider): boolean {
    return this.#cache.get(token) !== undefined;
  }

  /**
   * Invoke the class and inject all services that required by the class constructor.
   *
   * #### Example
   *
   * ```typescript
   * import {InjectorService} from "@tsed/di";
   * import MyService from "./services";
   *
   * class OtherService {
   *     constructor(injectorService: InjectorService) {
   *          const myService = injectorService.invoke<MyService>(MyService);
   *      }
   *  }
   * ```
   *
   * @param token The injectable class to invoke. Class parameters are injected according constructor signature.
   * @param locals  Optional object. If preset then any argument Class are read from this object first, before the `InjectorService` is consulted.
   * @param options
   * @returns {T} The class constructed.
   */
  public invoke<T>(
    token: TokenProvider,
    locals: Map<TokenProvider, any> = new LocalsContainer(),
    options: Partial<InvokeOptions<T>> = {}
  ): T {
    const provider = this.ensureProvider(token);
    let instance: any;

    !locals.has(Configuration) && locals.set(Configuration, this.settings);

    if (locals.has(token)) {
      return locals.get(token);
    }

    if (token === DI_PARAM_OPTIONS) {
      return {} as T;
    }

    if (!provider || options.rebuild) {
      instance = this.resolve(token, locals, options);

      if (this.hasProvider(token)) {
        this.#cache.set(token, instance);
      }

      return instance;
    }

    switch (this.scopeOf(provider)) {
      case ProviderScope.SINGLETON:
        if (!this.has(token)) {
          this.#cache.set(token, this.resolve(token, locals, options));

          if (provider.isAsync()) {
            this.#cache.get(token).then((instance: any) => {
              this.#cache.set(token, instance);
            });
          }
        }

        instance = this.get<T>(token)!;
        break;

      case ProviderScope.REQUEST:
        instance = this.resolve(token, locals, options);
        locals.set(token, instance);
        break;

      case ProviderScope.INSTANCE:
        instance = this.resolve(provider.provide, locals, options);
        break;
    }

    return instance;
  }

  /**
   * Build only providers which are asynchronous.
   */
  async loadAsync(locals: LocalsContainer = new LocalsContainer()) {
    for (const [, provider] of this) {
      if (!locals.has(provider.token)) {
        if (provider.isAsync()) {
          await this.invoke(provider.token, locals);
        }

        const instance = this.#cache.get(provider.token);
        if (instance !== undefined) {
          locals.set(provider.token, instance);
        }
      }
    }

    return locals;
  }

  loadSync(locals: LocalsContainer = new LocalsContainer()) {
    for (const [, provider] of this) {
      if (!locals.has(provider.token) && this.scopeOf(provider) === ProviderScope.SINGLETON) {
        this.invoke(provider.token, locals);
      }

      const instance = this.#cache.get(provider.token);
      if (instance !== undefined) {
        locals.set(provider.token, instance);
      }
    }

    return locals;
  }

  /**
   * Boostrap injector from container and resolve configuration.
   *
   * @param container
   */
  bootstrap(container: Container = createContainer()) {
    // Clone all providers in the container
    this.addProviders(container);

    // Resolve all configuration
    this.resolveConfiguration();

    return this;
  }

  /**
   * Load injector from a given module
   * @param rootModule
   */
  loadModule(rootModule: TokenProvider) {
    this.settings.routes = this.settings.routes.concat(resolveControllers(this.settings));

    const container = createContainer();
    container.delete(rootModule);

    container.addProvider(rootModule, {
      type: "server:module",
      scope: ProviderScope.SINGLETON
    });

    return this.load(container);
  }

  /**
   * Build all providers from given container (or GlobalProviders) and emit `$onInit` event.
   *
   * @param container
   * @param rootModule
   */
  async load(container: Container = createContainer(), rootModule?: TokenProvider): Promise<LocalsContainer<any>> {
    this.bootstrap(container);

    // build async and sync provider
    let locals = await this.loadAsync();

    if (rootModule) {
      await this.invoke(rootModule);
    }

    // load sync provider
    locals = this.loadSync(locals);

    await locals.emit("$beforeInit");
    await locals.emit("$onInit");

    return locals;
  }

  /**
   * Load all configurations registered on providers
   */
  resolveConfiguration() {
    if (this.resolvedConfiguration) {
      return;
    }
    const mergedConfiguration = new Map();

    super.forEach((provider) => {
      if (provider.configuration && provider.type !== "server:module") {
        Object.entries(provider.configuration).forEach(([key, value]) => {
          if (!["resolvers", "mount", "imports"].includes(key)) {
            value = mergedConfiguration.has(key) ? deepMerge(mergedConfiguration.get(key), value) : deepClone(value);
            mergedConfiguration.set(key, value);
          }
        });
      }

      if (provider.resolvers) {
        this.resolvers.push(...provider.resolvers);
      }
    });

    mergedConfiguration.forEach((value, key) => {
      this.settings[key] = deepMerge(value, this.settings[key]);
    });

    this.settings.build();

    this.resolvedConfiguration = true;
  }

  /**
   *
   * @param instance
   * @param locals
   * @param options
   */
  public bindInjectableProperties(instance: any, locals: Map<TokenProvider, any>, options: Partial<InvokeOptions>) {
    const properties: InjectableProperties = ancestorsOf(classOf(instance)).reduce((properties: any, target: any) => {
      const store = Store.from(target);

      return {
        ...properties,
        ...(store.get(INJECTABLE_PROP) || {})
      };
    }, {});

    Object.values(properties).forEach((definition) => {
      switch (definition.bindingType) {
        case InjectablePropertyType.METHOD:
          this.bindMethod(instance, definition);
          break;
        case InjectablePropertyType.PROPERTY:
          this.bindProperty(instance, definition, locals, options);
          break;
        case InjectablePropertyType.CONSTANT:
          this.bindConstant(instance, definition);
          break;
        case InjectablePropertyType.VALUE:
          this.bindValue(instance, definition);
          break;
        case InjectablePropertyType.INTERCEPTOR:
          this.bindInterceptor(instance, definition);
          break;
      }
    });
  }

  /**
   *
   * @param instance
   * @param {string} propertyKey
   */
  public bindMethod(instance: any, {propertyKey}: InjectablePropertyOptions) {
    const target = classOf(instance);
    const originalMethod = instance[propertyKey];
    const deps = Metadata.getParamTypes(prototypeOf(target), propertyKey);

    instance[propertyKey] = () => {
      const services = deps.map((dependency: any) => this.get(dependency));

      return originalMethod.call(instance, ...services);
    };
  }

  /**
   * Create an injectable property.
   *
   * @param instance
   * @param {string} propertyKey
   * @param {any} useType
   * @param resolver
   * @param options
   * @param locals
   * @param invokeOptions
   */
  public bindProperty(
    instance: any,
    {propertyKey, resolver, options = {}}: InjectablePropertyOptions,
    locals: Map<TokenProvider, any>,
    invokeOptions: Partial<InvokeOptions>
  ) {
    let get: () => any;

    get = resolver(this, locals, {...invokeOptions, options});

    catchError(() =>
      Object.defineProperty(instance, propertyKey, {
        get
      })
    );
  }

  /**
   *
   * @param instance
   * @param {string} propertyKey
   * @param {any} useType
   */
  public bindValue(instance: any, {propertyKey, expression, defaultValue}: InjectablePropertyValue) {
    const descriptor = {
      get: () => this.settings.get(expression) || defaultValue,
      set: (value: any) => this.settings.set(expression, value),
      enumerable: true,
      configurable: true
    };

    catchError(() => Object.defineProperty(instance, propertyKey, descriptor));
  }

  /**
   *
   * @param instance
   * @param {string} propertyKey
   * @param {any} useType
   */
  public bindConstant(instance: any, {propertyKey, expression, defaultValue}: InjectablePropertyValue) {
    let bean: any;

    const get = () => {
      if (bean !== undefined) {
        return bean;
      }

      const value = this.settings.get(expression, defaultValue);
      bean = Object.freeze(deepClone(value));

      return bean;
    };

    const descriptor = {
      get,
      enumerable: true,
      configurable: true
    };

    catchError(() => Object.defineProperty(instance, propertyKey, descriptor));
  }

  /**
   *
   * @param instance
   * @param propertyKey
   * @param useType
   * @param options
   */
  public bindInterceptor(instance: any, {propertyKey, useType, options}: InjectablePropertyOptions) {
    const target = classOf(instance);
    const originalMethod = instance[propertyKey];

    instance[propertyKey] = (...args: any[]) => {
      const next = (err?: Error) => {
        if (!err) {
          return originalMethod.apply(instance, args);
        }

        throw err;
      };

      const context: InterceptorContext<any> = {
        target,
        propertyKey,
        args,
        options,
        next
      };

      const interceptor = this.get<InterceptorMethods>(useType)!;

      return interceptor.intercept!(
        {
          ...context,
          options
        },
        next
      );
    };
  }

  async lazyInvoke<T = any>(token: TokenProvider) {
    let instance = this.getInstance(token);

    if (!instance) {
      instance = await this.invoke<T>(token);

      if (isFunction(instance?.$onInit)) {
        await instance.$onInit();
      }
    }

    return instance;
  }

  /**
   * Emit an event to all service. See service [lifecycle hooks](/docs/services.md#lifecycle-hooks).
   * @param eventName The event name to emit at all services.
   * @param args List of the parameters to give to each services.
   * @returns {Promise<any[]>} A list of promises.
   */
  public async emit(eventName: string, ...args: any[]) {
    return this.#cache.emit(eventName, ...args);
  }

  /**
   * @param eventName
   * @param value
   * @param args
   */
  public alter<T = any>(eventName: string, value: any, ...args: any[]): T {
    return this.#cache.alter(eventName, value, ...args);
  }

  /**
   * @param eventName
   * @param value
   * @param args
   */
  public async alterAsync<T = any>(eventName: string, value: any, ...args: any[]): Promise<T> {
    return this.#cache.alterAsync(eventName, value, ...args);
  }

  async destroy() {
    await this.#cache.destroy();
  }

  protected ensureProvider(token: TokenProvider): Provider | undefined {
    if (!this.hasProvider(token) && GlobalProviders.has(token)) {
      this.addProvider(token);
    }

    return this.getProvider(token)!;
  }

  protected getInstance(token: any) {
    return this.#cache.get(token);
  }

  /**
   * Invoke a class method and inject service.
   *
   * #### IInjectableMethod options
   *
   * * **target**: Optional. The class instance.
   * * **methodName**: `string` Optional. The method name.
   * * **designParamTypes**: `any[]` Optional. List of injectable types.
   * * **locals**: `Map<Function, any>` Optional. If preset then any argument Class are read from this object first, before the `InjectorService` is consulted.
   *
   * #### Example
   *
   * @param target
   * @param locals
   * @param options
   * @private
   */
  private resolve<T>(target: TokenProvider, locals: Map<TokenProvider, any>, options: Partial<InvokeOptions<T>> = {}): Promise<T> {
    const resolvedOpts = this.mapInvokeOptions(target, locals, options);
    const {token, deps, construct, imports, provider} = resolvedOpts;

    if (provider) {
      GlobalProviders.onInvoke(provider, locals, {...resolvedOpts, injector: this});
    }

    let instance: any;
    let currentDependency: any = false;

    try {
      const invokeDependency =
        (parent?: any) =>
        (token: any, index: number): any => {
          currentDependency = {token, index, deps};

          if (token !== DI_PARAM_OPTIONS) {
            const options = provider?.store?.get(`${DI_PARAM_OPTIONS}:${index}`);

            locals.set(DI_PARAM_OPTIONS, options || {});
          }

          return isInheritedFrom(token, Provider, 1) ? provider : this.invoke(token, locals, {parent});
        };

      // Invoke manually imported providers
      imports.forEach(invokeDependency());

      // Inject dependencies
      const services = deps.map(invokeDependency(token));

      currentDependency = false;

      instance = construct(services);
    } catch (error) {
      InjectionError.throwInjectorError(token, currentDependency, error);
    }

    if (instance === undefined) {
      throw new InjectionError(
        token,
        `Unable to create new instance from undefined value. Check your provider declaration for ${nameOf(token)}`
      );
    }

    if (instance && isClass(classOf(instance))) {
      this.bindInjectableProperties(instance, locals, options);
    }

    if (instance && provider.hooks) {
      Object.entries(provider.hooks).forEach(([key, cb]) => {
        instance[key] = (...args: any[]) => cb(instance, ...args);
      });
    }

    return instance;
  }

  /**
   * Create options to invoke a provider or class.
   * @param token
   * @param locals
   * @param options
   */
  private mapInvokeOptions(token: TokenProvider, locals: Map<TokenProvider, any>, options: Partial<InvokeOptions>): ResolvedInvokeOptions {
    let imports: TokenProvider[] | undefined = options.imports;
    let deps: TokenProvider[] | undefined = options.deps;
    let scope = options.scope;
    let construct;

    if (!token) {
      throw new UndefinedTokenError();
    }

    let provider: Provider;

    if (!this.hasProvider(token)) {
      provider = new Provider(token);

      this.resolvers.forEach((resolver) => {
        const result = resolver.get(token, locals.get(DI_PARAM_OPTIONS));

        if (result !== undefined) {
          provider.useFactory = () => result;
        }
      });
    } else {
      provider = this.getProvider(token)!;
    }

    scope = scope || this.scopeOf(provider);
    deps = deps || provider.deps;
    imports = imports || provider.imports;

    if (provider.useValue !== undefined) {
      construct = () => (isFunction(provider.useValue) ? provider.useValue() : provider.useValue);
    } else if (provider.useFactory) {
      construct = (deps: TokenProvider[]) => provider.useFactory(...deps);
    } else if (provider.useAsyncFactory) {
      construct = async (deps: TokenProvider[]) => {
        deps = await Promise.all(deps);
        return provider.useAsyncFactory(...deps);
      };
    } else {
      // useClass
      deps = deps || Metadata.getParamTypes(provider.useClass);
      construct = (deps: TokenProvider[]) => new provider.useClass(...deps);
    }

    return {
      token,
      scope: scope || Store.from(token).get("scope") || ProviderScope.SINGLETON,
      deps: deps! || [],
      imports: imports || [],
      construct,
      provider
    };
  }
}<|MERGE_RESOLUTION|>--- conflicted
+++ resolved
@@ -22,6 +22,7 @@
 import {UndefinedTokenError} from "../errors/UndefinedTokenError";
 import {GlobalProviders} from "../registries/GlobalProviders";
 import {createContainer} from "../utils/createContainer";
+import {resolveControllers} from "../utils/resolveControllers";
 import {DIConfiguration} from "./DIConfiguration";
 import {ResolvedInvokeOptions} from "../interfaces/ResolvedInvokeOptions";
 import {ProviderScope} from "../domain/ProviderScope";
@@ -32,11 +33,6 @@
 import {InjectablePropertyType} from "../domain/InjectablePropertyType";
 import {InterceptorContext} from "../interfaces/InterceptorContext";
 import {InterceptorMethods} from "../interfaces/InterceptorMethods";
-<<<<<<< HEAD
-=======
-import {runInContext} from "../utils/runInContext";
-import {resolveControllers} from "../utils/resolveControllers";
->>>>>>> 15785751
 
 /**
  * This service contain all services collected by `@Service` or services declared manually with `InjectorService.factory()` or `InjectorService.service()`.
@@ -51,7 +47,7 @@
  * import MyService2 from "./services/service2";
  * import MyService3 from "./services/service3";
  *
- * // When all services is imported you can load InjectorService.
+ * // When all services are imported, you can load InjectorService.
  * const injector = new InjectorService()
  *
  * await injector.load();
@@ -66,7 +62,6 @@
 export class InjectorService extends Container {
   public settings: TsED.Configuration & DIConfiguration = new DIConfiguration() as any;
   public logger: DILogger = console;
-  public runInContext = runInContext;
   private resolvedConfiguration: boolean = false;
   #cache = new LocalsContainer();
 
