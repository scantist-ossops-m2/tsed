import {expect} from "chai";
<<<<<<< HEAD
import {
  Container,
  GlobalProviders,
  IInterceptor,
  InterceptorContext,
  InjectorService,
  Intercept,
  Interceptor,
  Service
} from "@tsed/di";
=======
import {Container, GlobalProviders, IInterceptor, IInterceptorContext, InjectorService, Intercept, Interceptor, Service} from "@tsed/di";
>>>>>>> 0de5a4ea

describe("DI Interceptor", () => {
  @Interceptor()
  class MyInterceptor implements IInterceptor {
    constructor(injSrv: InjectorService) {
      // do some logic
    }

    intercept(context: InterceptorContext<any>) {
      const r = typeof context.args[0] === "string" ? undefined : new Error(`Error message`);
      const retValue = context.next(r);

      return `${retValue} - ${context.options || ""} - intercepted`;
    }
  }

  @Service()
  class ServiceTest {
    @Intercept(MyInterceptor, "options data")
    exec(param: string) {
      return `Original data - ${param}`;
    }
  }

  after(() => {
    GlobalProviders.delete(MyInterceptor);
    GlobalProviders.delete(ServiceTest);
  });

  it("should intercept the method", async () => {
    // GIVEN
    const injector = new InjectorService();
    const container = new Container();
    container.addProvider(MyInterceptor);
    container.addProvider(ServiceTest);

    await injector.load(container);

    const serviceTest = injector.invoke<ServiceTest>(ServiceTest)!;

    // WHEN
    const result = serviceTest.exec("param data");

    // THEN
    expect(result).to.deep.eq("Original data - param data - options data - intercepted");
  });

  it("should intercept the method and throw error", async () => {
    // GIVEN
    const injector = new InjectorService();
    const container = new Container();
    container.addProvider(MyInterceptor);
    container.addProvider(ServiceTest);

    await injector.load(container);

    const serviceTest = await injector.invoke<ServiceTest>(ServiceTest)!;

    // WHEN
    let actualError;
    try {
      serviceTest.exec({} as any);
    } catch (er) {
      actualError = er;
    }
    // THEN
    expect(actualError.message).to.eq("Error message");
  });
});<|MERGE_RESOLUTION|>--- conflicted
+++ resolved
@@ -1,18 +1,5 @@
 import {expect} from "chai";
-<<<<<<< HEAD
-import {
-  Container,
-  GlobalProviders,
-  IInterceptor,
-  InterceptorContext,
-  InjectorService,
-  Intercept,
-  Interceptor,
-  Service
-} from "@tsed/di";
-=======
-import {Container, GlobalProviders, IInterceptor, IInterceptorContext, InjectorService, Intercept, Interceptor, Service} from "@tsed/di";
->>>>>>> 0de5a4ea
+import {Container, GlobalProviders, IInterceptor, InterceptorContext, InjectorService, Intercept, Interceptor, Service} from "@tsed/di";
 
 describe("DI Interceptor", () => {
   @Interceptor()
