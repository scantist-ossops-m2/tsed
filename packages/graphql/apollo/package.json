{
  "name": "@tsed/apollo",
<<<<<<< HEAD
  "version": "7.35.0-beta.4",
=======
  "version": "7.34.8",
>>>>>>> eed91ec7
  "description": "Apollo package for Ts.ED framework",
  "source": "./src/index.ts",
  "main": "./lib/cjs/index.js",
  "module": "./lib/esm/index.js",
  "typings": "./lib/types/index.d.ts",
  "exports": {
    "types": "./lib/types/index.d.ts",
    "import": "./lib/esm/index.js",
    "require": "./lib/cjs/index.js",
    "default": "./lib/esm/index.js"
  },
  "scripts": {
    "build": "yarn barrels && yarn build:ts",
    "barrels": "yarn barrelsby --delete -d ./src -e \"\\.spec\\.ts\" -e \"__mock__\" -e \".benchmark.ts\"",
    "test": "cross-env NODE_ENV=test jest && jest-coverage-thresholds-bumper",
    "build:ts": "tsc --build tsconfig.json && tsc --build tsconfig.esm.json",
    "lint": "eslint '**/*.{ts,js}'",
    "lint:fix": "eslint '**/*.{ts,js}' --fix"
  },
  "dependencies": {
    "tslib": "2.5.0"
  },
  "private": false,
  "devDependencies": {
<<<<<<< HEAD
    "@tsed/common": "7.35.0-beta.4",
    "@tsed/core": "7.35.0-beta.4",
    "@tsed/di": "7.35.0-beta.4",
    "@tsed/eslint": "7.35.0-beta.4",
    "@tsed/logger": ">=6.2.2",
    "@tsed/typescript": "7.35.0-beta.4",
=======
    "@tsed/common": "7.34.8",
    "@tsed/core": "7.34.8",
    "@tsed/di": "7.34.8",
    "@tsed/eslint": "7.34.8",
    "@tsed/logger": ">=6.2.2",
    "@tsed/typescript": "7.34.8",
>>>>>>> eed91ec7
    "@types/graphql": "14.5.0",
    "apollo-datasource": "^3.2.0",
    "apollo-datasource-rest": "^3.3.0",
    "apollo-server-core": "^3.4.0",
    "apollo-server-express": "^3.4.0",
    "apollo-server-koa": "^3.4.0",
    "apollo-server-testing": "^2.25.2",
    "eslint": "^8.12.0",
    "graphql": "15.7.2"
  },
  "peerDependencies": {
<<<<<<< HEAD
    "@tsed/common": "^7.35.0-beta.4",
    "@tsed/core": "^7.35.0-beta.4",
    "@tsed/di": "^7.35.0-beta.4",
=======
    "@tsed/common": "^7.34.8",
    "@tsed/core": "^7.34.8",
    "@tsed/di": "^7.34.8",
>>>>>>> eed91ec7
    "@tsed/logger": ">=6.2.2",
    "apollo-datasource": ">=3.0.0",
    "apollo-datasource-rest": ">=3.0.0",
    "apollo-server-core": ">=3.0.0",
    "graphql": ">15.0.0"
  }
}<|MERGE_RESOLUTION|>--- conflicted
+++ resolved
@@ -1,10 +1,6 @@
 {
   "name": "@tsed/apollo",
-<<<<<<< HEAD
-  "version": "7.35.0-beta.4",
-=======
   "version": "7.34.8",
->>>>>>> eed91ec7
   "description": "Apollo package for Ts.ED framework",
   "source": "./src/index.ts",
   "main": "./lib/cjs/index.js",
@@ -29,21 +25,12 @@
   },
   "private": false,
   "devDependencies": {
-<<<<<<< HEAD
-    "@tsed/common": "7.35.0-beta.4",
-    "@tsed/core": "7.35.0-beta.4",
-    "@tsed/di": "7.35.0-beta.4",
-    "@tsed/eslint": "7.35.0-beta.4",
-    "@tsed/logger": ">=6.2.2",
-    "@tsed/typescript": "7.35.0-beta.4",
-=======
     "@tsed/common": "7.34.8",
     "@tsed/core": "7.34.8",
     "@tsed/di": "7.34.8",
     "@tsed/eslint": "7.34.8",
     "@tsed/logger": ">=6.2.2",
     "@tsed/typescript": "7.34.8",
->>>>>>> eed91ec7
     "@types/graphql": "14.5.0",
     "apollo-datasource": "^3.2.0",
     "apollo-datasource-rest": "^3.3.0",
@@ -55,15 +42,9 @@
     "graphql": "15.7.2"
   },
   "peerDependencies": {
-<<<<<<< HEAD
-    "@tsed/common": "^7.35.0-beta.4",
-    "@tsed/core": "^7.35.0-beta.4",
-    "@tsed/di": "^7.35.0-beta.4",
-=======
     "@tsed/common": "^7.34.8",
     "@tsed/core": "^7.34.8",
     "@tsed/di": "^7.34.8",
->>>>>>> eed91ec7
     "@tsed/logger": ">=6.2.2",
     "apollo-datasource": ">=3.0.0",
     "apollo-datasource-rest": ">=3.0.0",
