{
  "name": "@tsed/graphql",
<<<<<<< HEAD
  "version": "6.0.0-alpha.18",
=======
  "version": "5.65.3",
>>>>>>> fc940afd
  "description": "GraphQL package for Ts.ED framework, based on Apollo-server-express and Type-graphql",
  "main": "./lib/index.js",
  "typings": "./lib/index.d.ts",
  "scripts": {
    "build": "tsc --build tsconfig.compile.json"
  },
  "dependencies": {
    "apollo-datasource": "^0.7.2",
    "apollo-datasource-rest": "^0.9.3",
    "apollo-server-express": "^2.16.1",
    "tslib": "1.11.0",
    "type-graphql": "^0.17.6"
  },
  "private": false,
  "devDependencies": {
<<<<<<< HEAD
    "@tsed/common": "6.0.0-alpha.18",
    "@tsed/core": "6.0.0-alpha.18",
=======
    "@tsed/common": "5.65.3",
    "@tsed/core": "5.65.3",
>>>>>>> fc940afd
    "@types/graphql": "^14.5.0",
    "apollo-server-testing": "2.16.1",
    "graphql": "14.7.0"
  },
  "peerDependencies": {
    "apollo-datasource": "^0.7.2",
    "apollo-datasource-rest": "^0.9.3",
    "apollo-server-express": "^2.16.1",
    "type-graphql": "^0.17.6"
  }
}<|MERGE_RESOLUTION|>--- conflicted
+++ resolved
@@ -1,10 +1,6 @@
 {
   "name": "@tsed/graphql",
-<<<<<<< HEAD
   "version": "6.0.0-alpha.18",
-=======
-  "version": "5.65.3",
->>>>>>> fc940afd
   "description": "GraphQL package for Ts.ED framework, based on Apollo-server-express and Type-graphql",
   "main": "./lib/index.js",
   "typings": "./lib/index.d.ts",
@@ -12,23 +8,18 @@
     "build": "tsc --build tsconfig.compile.json"
   },
   "dependencies": {
+    "tslib": "1.11.0",
+  },
+  "private": false,
+  "devDependencies": {
+    "@tsed/common": "6.0.0-alpha.18",
+    "@tsed/core": "6.0.0-alpha.18",
+    "@types/graphql": "^14.5.0",
+    "apollo-server-testing": "2.16.1",
     "apollo-datasource": "^0.7.2",
     "apollo-datasource-rest": "^0.9.3",
     "apollo-server-express": "^2.16.1",
-    "tslib": "1.11.0",
-    "type-graphql": "^0.17.6"
-  },
-  "private": false,
-  "devDependencies": {
-<<<<<<< HEAD
-    "@tsed/common": "6.0.0-alpha.18",
-    "@tsed/core": "6.0.0-alpha.18",
-=======
-    "@tsed/common": "5.65.3",
-    "@tsed/core": "5.65.3",
->>>>>>> fc940afd
-    "@types/graphql": "^14.5.0",
-    "apollo-server-testing": "2.16.1",
+    "type-graphql": "^0.17.6",
     "graphql": "14.7.0"
   },
   "peerDependencies": {
