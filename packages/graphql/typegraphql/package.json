{
  "name": "@tsed/typegraphql",
<<<<<<< HEAD
  "version": "7.35.0-beta.4",
=======
  "version": "7.34.8",
>>>>>>> eed91ec7
  "description": "TypeGraphQL package for Ts.ED framework, based on Apollo-server-core and Type-graphql",
  "private": false,
  "source": "./src/index.ts",
  "main": "./lib/cjs/index.js",
  "module": "./lib/esm/index.js",
  "typings": "./lib/types/index.d.ts",
  "exports": {
    "types": "./lib/types/index.d.ts",
    "import": "./lib/esm/index.js",
    "require": "./lib/cjs/index.js",
    "default": "./lib/esm/index.js"
  },
  "scripts": {
    "build": "yarn barrels && yarn build:ts",
    "barrels": "yarn barrelsby --delete -d ./src -e \"\\.spec\\.ts\" -e \"__mock__\" -e \".benchmark.ts\"",
    "start:express": "ts-node test/app/index.express.ts",
    "start:koa": "ts-node test/app/index.koa.ts",
    "test": "cross-env NODE_ENV=test jest && jest-coverage-thresholds-bumper",
    "build:ts": "tsc --build tsconfig.json && tsc --build tsconfig.esm.json",
    "lint": "eslint '**/*.{ts,js}'",
    "lint:fix": "eslint '**/*.{ts,js}' --fix"
  },
  "dependencies": {
<<<<<<< HEAD
    "@tsed/apollo": "7.35.0-beta.4",
    "tslib": "2.5.0"
  },
  "devDependencies": {
    "@tsed/common": "7.35.0-beta.4",
    "@tsed/core": "7.35.0-beta.4",
    "@tsed/eslint": "7.35.0-beta.4",
    "@tsed/typescript": "7.35.0-beta.4",
=======
    "@tsed/apollo": "7.34.8",
    "tslib": "2.5.0"
  },
  "devDependencies": {
    "@tsed/common": "7.34.8",
    "@tsed/core": "7.34.8",
    "@tsed/eslint": "7.34.8",
    "@tsed/typescript": "7.34.8",
>>>>>>> eed91ec7
    "@types/graphql": "^14.5.0",
    "class-validator": "~0.14.0",
    "eslint": "^8.12.0",
    "graphql-passport": "0.6.3",
    "type-graphql": "^1.1.1"
  },
  "peerDependencies": {
    "apollo-datasource": ">=3.0.0",
    "apollo-datasource-rest": ">=3.0.0",
    "class-validator": ">=0.13.1",
    "graphql": ">=15.0.0",
    "type-graphql": ">=1.0.0"
  }
}<|MERGE_RESOLUTION|>--- conflicted
+++ resolved
@@ -1,10 +1,6 @@
 {
   "name": "@tsed/typegraphql",
-<<<<<<< HEAD
-  "version": "7.35.0-beta.4",
-=======
   "version": "7.34.8",
->>>>>>> eed91ec7
   "description": "TypeGraphQL package for Ts.ED framework, based on Apollo-server-core and Type-graphql",
   "private": false,
   "source": "./src/index.ts",
@@ -28,16 +24,6 @@
     "lint:fix": "eslint '**/*.{ts,js}' --fix"
   },
   "dependencies": {
-<<<<<<< HEAD
-    "@tsed/apollo": "7.35.0-beta.4",
-    "tslib": "2.5.0"
-  },
-  "devDependencies": {
-    "@tsed/common": "7.35.0-beta.4",
-    "@tsed/core": "7.35.0-beta.4",
-    "@tsed/eslint": "7.35.0-beta.4",
-    "@tsed/typescript": "7.35.0-beta.4",
-=======
     "@tsed/apollo": "7.34.8",
     "tslib": "2.5.0"
   },
@@ -46,7 +32,6 @@
     "@tsed/core": "7.34.8",
     "@tsed/eslint": "7.34.8",
     "@tsed/typescript": "7.34.8",
->>>>>>> eed91ec7
     "@types/graphql": "^14.5.0",
     "class-validator": "~0.14.0",
     "eslint": "^8.12.0",
