--- conflicted
+++ resolved
@@ -1,10 +1,6 @@
 {
   "name": "@tsed/typegraphql",
-<<<<<<< HEAD
   "version": "7.0.0-beta.17",
-=======
-  "version": "6.128.1",
->>>>>>> 81d94cb8
   "description": "TypeGraphQL package for Ts.ED framework, based on Apollo-server-core and Type-graphql",
   "private": false,
   "source": "./src/index.ts",
@@ -27,21 +23,12 @@
     "test": "cross-env NODE_ENV=test jest"
   },
   "dependencies": {
-<<<<<<< HEAD
     "@tsed/apollo": "7.0.0-beta.17",
     "tslib": "2.4.0"
   },
   "devDependencies": {
     "@tsed/common": "7.0.0-beta.17",
     "@tsed/core": "7.0.0-beta.17",
-=======
-    "@tsed/apollo": "6.128.1",
-    "tslib": "2.4.0"
-  },
-  "devDependencies": {
-    "@tsed/common": "6.128.1",
-    "@tsed/core": "6.128.1",
->>>>>>> 81d94cb8
     "@types/graphql": "^14.5.0",
     "class-validator": "~0.13.1",
     "graphql-passport": "0.6.3",
