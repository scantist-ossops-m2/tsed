--- conflicted
+++ resolved
@@ -1,10 +1,6 @@
 {
   "name": "@tsed/typegraphql",
-<<<<<<< HEAD
   "version": "7.0.0-beta.4",
-=======
-  "version": "6.112.0",
->>>>>>> e5191629
   "description": "TypeGraphQL package for Ts.ED framework, based on Apollo-server-core and Type-graphql",
   "private": false,
   "source": "./src/index.ts",
@@ -27,21 +23,12 @@
     "test": "cross-env NODE_ENV=test nyc mocha"
   },
   "dependencies": {
-<<<<<<< HEAD
     "@tsed/apollo": "7.0.0-beta.4",
     "tslib": "2.3.1"
   },
   "devDependencies": {
     "@tsed/common": "7.0.0-beta.4",
     "@tsed/core": "7.0.0-beta.4",
-=======
-    "@tsed/apollo": "6.112.0",
-    "tslib": "2.3.1"
-  },
-  "devDependencies": {
-    "@tsed/common": "6.112.0",
-    "@tsed/core": "6.112.0",
->>>>>>> e5191629
     "@types/graphql": "^14.5.0",
     "class-validator": "~0.13.1",
     "graphql-passport": "0.6.3",
