{
  "name": "@tsed/mongoose",
  "version": "6.0.0-alpha.12",
  "description": "Mongoose package for Ts.ED framework",
  "main": "./lib/index.js",
  "typings": "./lib/index.d.ts",
  "scripts": {
    "build": "tsc --build tsconfig.compile.json"
  },
  "dependencies": {
    "tslib": "1.11.0"
  },
  "peerDependencies": {
    "@types/mongoose": "^5.7.34",
    "mongoose": "^5.9.27"
  },
  "private": false,
  "directories": {
    "lib": "lib",
    "src": "src"
  },
  "devDependencies": {
<<<<<<< HEAD
    "@tsed/common": "6.0.0-alpha.12",
    "@tsed/core": "6.0.0-alpha.12"
=======
    "@tsed/common": "5.65.0",
    "@tsed/core": "5.65.0",
    "@types/mongoose": "5.7.34",
    "mongoose": "^5.9.27"
>>>>>>> eb911001
  }
}<|MERGE_RESOLUTION|>--- conflicted
+++ resolved
@@ -20,14 +20,9 @@
     "src": "src"
   },
   "devDependencies": {
-<<<<<<< HEAD
     "@tsed/common": "6.0.0-alpha.12",
-    "@tsed/core": "6.0.0-alpha.12"
-=======
-    "@tsed/common": "5.65.0",
-    "@tsed/core": "5.65.0",
+    "@tsed/core": "6.0.0-alpha.12",
     "@types/mongoose": "5.7.34",
     "mongoose": "^5.9.27"
->>>>>>> eb911001
   }
 }