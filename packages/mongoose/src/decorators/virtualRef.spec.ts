<<<<<<< HEAD
import {Store} from "@tsed/core";
import {getJsonSchema, Property} from "@tsed/schema";
import {expect} from "chai";
import {MONGOOSE_SCHEMA} from "../../src/constants";
import {VirtualRef} from "../../src/decorators";
=======
import {getJsonSchema, Property} from "@tsed/common";
import {Store} from "@tsed/core";
import {Model} from "@tsed/mongoose";
import {expect} from "chai";
import {MONGOOSE_SCHEMA} from "../constants";
import {VirtualRef} from "./virtualRef";
>>>>>>> 0de5a4ea

describe("@VirtualRef()", () => {
  describe("when type and foreign value are given", () => {
    it("should set metadata", () => {
<<<<<<< HEAD
      // GIVEN
      class RefTest {}

      class Test {
        @VirtualRef("RefTest", "foreign")
        @Property(() => RefTest)
        test: VirtualRef<RefTest>;
=======
      // WHEN
      class Test {
        @VirtualRef("RefTest", "foreign")
        test: any;
>>>>>>> 0de5a4ea
      }

      // THEN
      const store = Store.from(Test, "test");
<<<<<<< HEAD
=======

>>>>>>> 0de5a4ea
      expect(store.get(MONGOOSE_SCHEMA)).to.deep.eq({
        ref: "RefTest",
        justOne: false,
        foreignField: "foreign",
        localField: "_id",
        options: undefined
      });

      expect(getJsonSchema(Test)).to.deep.eq({
        definitions: {
          RefTest: {
            type: "object"
          }
        },
        properties: {
          test: {
            $ref: "#/definitions/RefTest"
          }
        },
        type: "object"
      });
    });
  });

  describe("when options is given with minimal fields", () => {
    it("should set metadata", () => {
<<<<<<< HEAD
      // GIVEN
      class RefTest {}

      const type = () => RefTest;

      class Test {
        @VirtualRef({type, foreignField: "foreign"})
        test: VirtualRef<RefTest>;
=======
      // WHEN
      class Test {
        @VirtualRef({type: "RefTest", foreignField: "foreign"})
        test: any;
>>>>>>> 0de5a4ea
      }

      // THEN
      const store = Store.from(Test, "test");
<<<<<<< HEAD
      expect(store.get(MONGOOSE_SCHEMA)).to.deep.eq({
        ref: type,
        localField: "test",
=======

      expect(store.get(MONGOOSE_SCHEMA)).to.deep.eq({
        ref: "RefTest",
        localField: "_id",
>>>>>>> 0de5a4ea
        foreignField: "foreign",
        justOne: false,
        options: undefined
      });
      expect(getJsonSchema(Test)).to.deep.eq({
        definitions: {
          RefTest: {
            type: "object"
          }
        },
        properties: {
          test: {
            $ref: "#/definitions/RefTest"
          }
        },
        type: "object"
      });
    });
  });

  describe("when options is given with all fields", () => {
    it("should set metadata", () => {
<<<<<<< HEAD
      // GIVEN
      class RefTest {}

      class Test {
        @VirtualRef({
          type: "RefTest",
=======
      // WHEN
      class Test {
        @VirtualRef({
          type: "RefTest",
          foreignField: "foreign",
          localField: "test_2",
          justOne: true,
          options: {}
        })
        test: any;
      }

      // THEN
      const store = Store.from(Test, "test");

      expect(store.get(MONGOOSE_SCHEMA)).to.deep.eq({
        ref: "RefTest",
        localField: "test_2",
        foreignField: "foreign",
        justOne: true,
        options: {}
      });
    });
  });

  describe("with a given model", () => {
    it("should set metadata", () => {
      @Model({name: "VirtualTestPerson"})
      class TestPerson {
        @Property()
        name: string;

        @Property()
        band: string;
      }

      // WHEN
      @Model({name: "VirtualTestBand"})
      class TestBand {
        @VirtualRef({
          ref: TestPerson,
>>>>>>> 0de5a4ea
          foreignField: "foreign",
          localField: "test_2",
          justOne: true,
          options: {}
        })
<<<<<<< HEAD
        test: VirtualRef<RefTest>;
      }

      // THEN
      const store = Store.from(Test, "test");
=======
        members: VirtualRef<TestPerson>;
      }

      // THEN
      const store = Store.from(TestBand, "members");

>>>>>>> 0de5a4ea
      expect(store.get(MONGOOSE_SCHEMA)).to.deep.eq({
        ref: "VirtualTestPerson",
        localField: "test_2",
        foreignField: "foreign",
        justOne: true,
        options: {}
      });

<<<<<<< HEAD
      expect(getJsonSchema(Test)).to.deep.eq({
        definitions: {
          VirtualRef: {
            type: "object"
          }
        },
        properties: {
          test_2: {
            $ref: "#/definitions/VirtualRef"
=======
      expect(getJsonSchema(TestBand)).to.deep.equal({
        definitions: {},
        properties: {
          members: {
            type: "object"
>>>>>>> 0de5a4ea
          }
        },
        type: "object"
      });
    });
  });
});<|MERGE_RESOLUTION|>--- conflicted
+++ resolved
@@ -1,43 +1,22 @@
-<<<<<<< HEAD
-import {Store} from "@tsed/core";
-import {getJsonSchema, Property} from "@tsed/schema";
-import {expect} from "chai";
-import {MONGOOSE_SCHEMA} from "../../src/constants";
-import {VirtualRef} from "../../src/decorators";
-=======
 import {getJsonSchema, Property} from "@tsed/common";
 import {Store} from "@tsed/core";
 import {Model} from "@tsed/mongoose";
 import {expect} from "chai";
 import {MONGOOSE_SCHEMA} from "../constants";
 import {VirtualRef} from "./virtualRef";
->>>>>>> 0de5a4ea
 
 describe("@VirtualRef()", () => {
   describe("when type and foreign value are given", () => {
     it("should set metadata", () => {
-<<<<<<< HEAD
-      // GIVEN
-      class RefTest {}
-
-      class Test {
-        @VirtualRef("RefTest", "foreign")
-        @Property(() => RefTest)
-        test: VirtualRef<RefTest>;
-=======
       // WHEN
       class Test {
         @VirtualRef("RefTest", "foreign")
         test: any;
->>>>>>> 0de5a4ea
       }
 
       // THEN
       const store = Store.from(Test, "test");
-<<<<<<< HEAD
-=======
 
->>>>>>> 0de5a4ea
       expect(store.get(MONGOOSE_SCHEMA)).to.deep.eq({
         ref: "RefTest",
         justOne: false,
@@ -45,84 +24,32 @@
         localField: "_id",
         options: undefined
       });
-
-      expect(getJsonSchema(Test)).to.deep.eq({
-        definitions: {
-          RefTest: {
-            type: "object"
-          }
-        },
-        properties: {
-          test: {
-            $ref: "#/definitions/RefTest"
-          }
-        },
-        type: "object"
-      });
     });
   });
 
   describe("when options is given with minimal fields", () => {
     it("should set metadata", () => {
-<<<<<<< HEAD
-      // GIVEN
-      class RefTest {}
-
-      const type = () => RefTest;
-
-      class Test {
-        @VirtualRef({type, foreignField: "foreign"})
-        test: VirtualRef<RefTest>;
-=======
       // WHEN
       class Test {
         @VirtualRef({type: "RefTest", foreignField: "foreign"})
         test: any;
->>>>>>> 0de5a4ea
       }
 
       // THEN
       const store = Store.from(Test, "test");
-<<<<<<< HEAD
-      expect(store.get(MONGOOSE_SCHEMA)).to.deep.eq({
-        ref: type,
-        localField: "test",
-=======
 
       expect(store.get(MONGOOSE_SCHEMA)).to.deep.eq({
         ref: "RefTest",
         localField: "_id",
->>>>>>> 0de5a4ea
         foreignField: "foreign",
         justOne: false,
         options: undefined
-      });
-      expect(getJsonSchema(Test)).to.deep.eq({
-        definitions: {
-          RefTest: {
-            type: "object"
-          }
-        },
-        properties: {
-          test: {
-            $ref: "#/definitions/RefTest"
-          }
-        },
-        type: "object"
       });
     });
   });
 
   describe("when options is given with all fields", () => {
     it("should set metadata", () => {
-<<<<<<< HEAD
-      // GIVEN
-      class RefTest {}
-
-      class Test {
-        @VirtualRef({
-          type: "RefTest",
-=======
       // WHEN
       class Test {
         @VirtualRef({
@@ -164,26 +91,17 @@
       class TestBand {
         @VirtualRef({
           ref: TestPerson,
->>>>>>> 0de5a4ea
           foreignField: "foreign",
           localField: "test_2",
           justOne: true,
           options: {}
         })
-<<<<<<< HEAD
-        test: VirtualRef<RefTest>;
-      }
-
-      // THEN
-      const store = Store.from(Test, "test");
-=======
         members: VirtualRef<TestPerson>;
       }
 
       // THEN
       const store = Store.from(TestBand, "members");
 
->>>>>>> 0de5a4ea
       expect(store.get(MONGOOSE_SCHEMA)).to.deep.eq({
         ref: "VirtualTestPerson",
         localField: "test_2",
@@ -192,23 +110,23 @@
         options: {}
       });
 
-<<<<<<< HEAD
-      expect(getJsonSchema(Test)).to.deep.eq({
+      expect(getJsonSchema(TestBand)).to.deep.equal({
         definitions: {
-          VirtualRef: {
+          TestPerson: {
+            properties: {
+              band: {
+                type: "string"
+              },
+              name: {
+                type: "string"
+              }
+            },
             type: "object"
           }
         },
         properties: {
-          test_2: {
-            $ref: "#/definitions/VirtualRef"
-=======
-      expect(getJsonSchema(TestBand)).to.deep.equal({
-        definitions: {},
-        properties: {
           members: {
-            type: "object"
->>>>>>> 0de5a4ea
+            $ref: "#/definitions/TestPerson"
           }
         },
         type: "object"
