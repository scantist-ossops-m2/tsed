<<<<<<< HEAD
import {StoreMerge, useDecorators} from "@tsed/core";
import {Name, Property} from "@tsed/schema";
import {MONGOOSE_SCHEMA} from "../constants";
import {MongooseVirtualRefOptions} from "../interfaces/MongooseVirtualRefOptions";
=======
import {CollectionOf, Property} from "@tsed/common";
import {isPlainObject, isString, Store, StoreMerge, Type, useDecorators} from "@tsed/core";
import {MONGOOSE_MODEL_NAME, MONGOOSE_SCHEMA} from "../constants";

export interface MongooseVirtualRefOptions {
  /**
   * @deprecated Use ref instead.
   */
  type?: string | Type<any>;
  ref?: string | Type<any>;
  foreignField?: string;
  localField?: string;
  justOne?: boolean;
  options?: object;
}

function getRef(opts: any) {
  const ref = opts.ref || opts.type;

  return isString(ref) ? ref : Store.from(ref).get(MONGOOSE_MODEL_NAME);
}

function getType(opts: any) {
  const ref = opts.ref || opts.type;

  return !isString(ref) ? ref : Object;
}

function getInitialOpts(options: string | MongooseVirtualRefOptions, foreignField?: string): any {
  return isPlainObject(options) ? options : {type: options as any, foreignField};
}

function mapToSchema(opts: any) {
  const ref = getRef(opts);

  const schema: any = {
    ref,
    localField: opts.localField || "_id",
    foreignField: opts.foreignField,
    justOne: opts.justOne || false,
    options: opts.options
  };

  return schema;
}
>>>>>>> 0de5a4ea

function mapOptions(options: string | MongooseVirtualRefOptions, propertyKey: string, foreignField: string | undefined) {
  let schema: any, type: any;

  if (typeof options === "object") {
    type = options.type;

    schema = {
      ref: type,
      localField: options.localField || propertyKey,
      foreignField: options.foreignField,
      justOne: options.justOne || false,
      options: options.options
    };
  } else {
    schema = {
      ref: options,
      localField: propertyKey,
      foreignField
    };
  }

  return {schema, type};
}

/**
 * Define a property as mongoose virtual reference to other Model (decorated with @Model).
 *
 * ::: warning
 * To avoid circular dependencies, do not use the virtual reference model in
 * anything except a type declaration. Using the virtual reference model will prevent
 * typescript transpiler from stripping away the import statement and cause a circular
 * import in node.
 * :::
 *
 * ### Example
 *
 * <<< @/docs/tutorials/snippets/mongoose/virtual-references.ts
 *
 * @param type
 * @param foreignField
 * @returns {Function}
 * @decorator
 * @mongoose
 * @property
 */
<<<<<<< HEAD
export function VirtualRef(type: string, foreignField: string): PropertyDecorator;
export function VirtualRef(options: MongooseVirtualRefOptions): PropertyDecorator;
export function VirtualRef(options: string | MongooseVirtualRefOptions, foreignField?: string): PropertyDecorator;
export function VirtualRef(options: string | MongooseVirtualRefOptions, foreignField?: string): PropertyDecorator {
  return (target: any, propertyKey: string) => {
    const {schema, type} = mapOptions(options, propertyKey, foreignField);

    return useDecorators(Property(type), Name(schema.localField), StoreMerge(MONGOOSE_SCHEMA, schema))(target, propertyKey);
  };
=======
export function VirtualRef(type: string, foreignField: string): Function;
export function VirtualRef(options: MongooseVirtualRefOptions): Function;
export function VirtualRef(options: string | MongooseVirtualRefOptions, foreignField?: string): Function;
export function VirtualRef(options: string | MongooseVirtualRefOptions, foreignField?: string): Function {
  const opts = getInitialOpts(options, foreignField);
  const schema = mapToSchema(opts);
  const type = getType(opts);

  return useDecorators(StoreMerge(MONGOOSE_SCHEMA, schema), type && (schema.justOne ? Property(type) : CollectionOf(type)));
>>>>>>> 0de5a4ea
}

export type VirtualRef<T> = T | null;
export type VirtualRefs<T> = T[];<|MERGE_RESOLUTION|>--- conflicted
+++ resolved
@@ -1,10 +1,4 @@
-<<<<<<< HEAD
-import {StoreMerge, useDecorators} from "@tsed/core";
-import {Name, Property} from "@tsed/schema";
-import {MONGOOSE_SCHEMA} from "../constants";
-import {MongooseVirtualRefOptions} from "../interfaces/MongooseVirtualRefOptions";
-=======
-import {CollectionOf, Property} from "@tsed/common";
+import {CollectionOf, Property} from "@tsed/schema";
 import {isPlainObject, isString, Store, StoreMerge, Type, useDecorators} from "@tsed/core";
 import {MONGOOSE_MODEL_NAME, MONGOOSE_SCHEMA} from "../constants";
 
@@ -49,7 +43,6 @@
 
   return schema;
 }
->>>>>>> 0de5a4ea
 
 function mapOptions(options: string | MongooseVirtualRefOptions, propertyKey: string, foreignField: string | undefined) {
   let schema: any, type: any;
@@ -96,17 +89,6 @@
  * @mongoose
  * @property
  */
-<<<<<<< HEAD
-export function VirtualRef(type: string, foreignField: string): PropertyDecorator;
-export function VirtualRef(options: MongooseVirtualRefOptions): PropertyDecorator;
-export function VirtualRef(options: string | MongooseVirtualRefOptions, foreignField?: string): PropertyDecorator;
-export function VirtualRef(options: string | MongooseVirtualRefOptions, foreignField?: string): PropertyDecorator {
-  return (target: any, propertyKey: string) => {
-    const {schema, type} = mapOptions(options, propertyKey, foreignField);
-
-    return useDecorators(Property(type), Name(schema.localField), StoreMerge(MONGOOSE_SCHEMA, schema))(target, propertyKey);
-  };
-=======
 export function VirtualRef(type: string, foreignField: string): Function;
 export function VirtualRef(options: MongooseVirtualRefOptions): Function;
 export function VirtualRef(options: string | MongooseVirtualRefOptions, foreignField?: string): Function;
@@ -116,7 +98,6 @@
   const type = getType(opts);
 
   return useDecorators(StoreMerge(MONGOOSE_SCHEMA, schema), type && (schema.justOne ? Property(type) : CollectionOf(type)));
->>>>>>> 0de5a4ea
 }
 
 export type VirtualRef<T> = T | null;
