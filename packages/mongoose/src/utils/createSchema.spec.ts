<<<<<<< HEAD
import {
  CollectionOf,
  Default,
  Enum,
  getJsonSchema,
  Maximum,
  MaxLength,
  Minimum,
  MinLength,
  Name,
  Pattern,
  Property,
  Required
} from "@tsed/schema";
=======
import {CollectionOf, Default, Enum, Maximum, MaxLength, Minimum, MinLength, Pattern, Property, Name, Required} from "@tsed/common";
>>>>>>> 0de5a4ea
import {expect} from "chai";
import {Schema as SchemaMongoose} from "mongoose";
import {Model, ObjectID, Ref, Schema, VirtualRef} from "../../src/decorators";
import {SchemaIgnore} from "../../src/decorators/schemaIgnore";
import {getSchema} from "../../src/utils/createSchema";

describe("createSchema", () => {
  it("should create schema", () => {
    enum MyEnum {
      V1 = "v1",
      V2 = "v2"
    }

    // GIVEN
    @Model()
    class Test {
      @Name("id")
      _id: string;

      @Minimum(0)
      @Maximum(10)
      test: number;

      @MinLength(0)
      @MaxLength(100)
      @Pattern("pattern")
      @Default("defaultValue")
      name: string = "defaultValue";

      @Enum(MyEnum)
      enum: MyEnum;
    }

    // WHEN
    const result = getSchema(Test);

    // THEN
    expect(result.obj).to.deep.eq({
      enum: {
        enum: ["v1", "v2"],
        required: false,
        type: String
      },
      name: {
        default: "defaultValue",
        match: /pattern/,
        maxlength: 100,
        minlength: 0,
        required: false,
        type: String
      },
      test: {
        max: 10,
        min: 0,
        required: false,
        type: Number
      }
    });
  });
  it("should create schema with required property", () => {
    // GIVEN
    @Model()
    class Test2 {
      @Required()
      test: string;
    }

    // WHEN
    const result = getSchema(Test2);

    // THEN
    expect(result.obj.test.required).to.be.a("function");
  });
  it("should create schema with subdocument", () => {
    // GIVEN
    enum MyEnum {
      V1 = "v1",
      V2 = "v2"
    }

    @Schema()
    class Children {
      @Name("id")
      _id: string;

      @Minimum(0)
      @Maximum(10)
      test: number;

      @MinLength(0)
      @MaxLength(100)
      @Pattern("pattern")
      @Default("defaultValue")
      name: string = "defaultValue";

      @Enum(MyEnum)
      enum: MyEnum;
    }

    @Model()
    class Test3 {
      @Property()
      test: Children;
    }

    // WHEN
    const testSchema = getSchema(Test3);
    const childrenSchema = getSchema(Children);

    // THEN
    expect(testSchema.obj).to.deep.eq({
      test: {
        type: childrenSchema,
        required: false
      }
    });

    expect(childrenSchema.obj).to.deep.eq({
      enum: {
        enum: ["v1", "v2"],
        required: false,
        type: String
      },
      name: {
        default: "defaultValue",
        match: /pattern/,
        maxlength: 100,
        minlength: 0,
        required: false,
        type: String
      },
      test: {
        max: 10,
        min: 0,
        required: false,
        type: Number
      }
    });
  });
  it("should create schema with ref", () => {
    // GIVEN
    enum MyEnum {
      V1 = "v1",
      V2 = "v2"
    }

    @Model()
    class Children {
      @ObjectID("id")
      _id: string;

      @Minimum(0)
      @Maximum(10)
      test: number;

      @MinLength(0)
      @MaxLength(100)
      @Pattern("pattern")
      @Default("defaultValue")
      name: string = "defaultValue";

      @Enum(MyEnum)
      enum: MyEnum;
    }

    @Model()
    class Test4 {
      @Ref(Children)
      test: Ref<Children>;
    }

    // WHEN
    const testSchema = getSchema(Test4);
    const childrenSchema = getSchema(Children);

    // THEN
    expect(testSchema.obj).to.deep.eq({
      test: {
        type: SchemaMongoose.Types.ObjectId,
        ref: "Children",
        required: false
      }
    });

    expect(childrenSchema.obj).to.deep.eq({
      enum: {
        enum: ["v1", "v2"],
        required: false,
        type: String
      },
      name: {
        default: "defaultValue",
        match: /pattern/,
        maxlength: 100,
        minlength: 0,
        required: false,
        type: String
      },
      test: {
        max: 10,
        min: 0,
        required: false,
        type: Number
      }
    });

    expect(getJsonSchema(Test4)).to.deep.eq({
      properties: {
        test: {
          description: "Mongoose Ref ObjectId",
          examples: ["5ce7ad3028890bd71749d477"],
          type: "string"
        }
      },
      type: "object"
    });
    expect(getJsonSchema(Children)).to.deep.eq({
      properties: {
        enum: {
          enum: ["v1", "v2"],
          type: "string"
        },
        id: {
          description: "Mongoose ObjectId",
          examples: ["5ce7ad3028890bd71749d477"],
          type: "string"
        },
        name: {
          default: "defaultValue",
          maxLength: 100,
          minLength: 0,
          pattern: "pattern",
          type: "string"
        },
        test: {
          maximum: 10,
          minimum: 0,
          type: "number"
        }
      },
      type: "object"
    });
  });
  it("should create schema with virtual ref", () => {
    // GIVEN
    enum MyEnum {
      V1 = "v1",
      V2 = "v2"
    }

    @Model()
    class Children2 {
      @Name("id")
      _id: string;

      @Minimum(0)
      @Maximum(10)
      test: number;

      @MinLength(0)
      @MaxLength(100)
      @Pattern("pattern")
      @Default("defaultValue")
      name: string = "defaultValue";

      @Enum(MyEnum)
      enum: MyEnum;
    }

    @Model()
    class Test5 {
      @VirtualRef({ref: Children2, foreignField: "foo"})
      test: VirtualRef<Children2>;
    }

    // WHEN
    const testSchema: any = getSchema(Test5);

    // THEN
    expect(testSchema.obj).to.deep.eq({});
    expect(testSchema.virtuals.test.options).to.deep.includes({
      foreignField: "foo",
      justOne: true,
      localField: "_id",
      options: undefined,
      ref: "Children2"
    });
  });
  it("should create schema with collection (Array of subdocument)", () => {
    // GIVEN
    enum MyEnum {
      V1 = "v1",
      V2 = "v2"
    }

    @Schema()
    class Children {
      @Name("id")
      _id: string;

      @Minimum(0)
      @Maximum(10)
      test: number;

      @MinLength(0)
      @MaxLength(100)
      @Pattern("pattern")
      @Default("defaultValue")
      name: string = "defaultValue";

      @Enum(MyEnum)
      enum: MyEnum;
    }

    @Model()
    class Test6 {
      @CollectionOf(Children)
      tests: Children[];
    }

    // WHEN
    const testSchema = getSchema(Test6);
    const childrenSchema = getSchema(Children);

    // THEN
    expect(testSchema.obj).to.deep.eq({
      tests: [
        {
          type: childrenSchema,
          required: false
        }
      ]
    });

    expect(childrenSchema.obj).to.deep.eq({
      enum: {
        enum: ["v1", "v2"],
        required: false,
        type: String
      },
      name: {
        default: "defaultValue",
        match: /pattern/,
        maxlength: 100,
        minlength: 0,
        required: false,
        type: String
      },
      test: {
        max: 10,
        min: 0,
        required: false,
        type: Number
      }
    });
  });
  it("should create schema with collection (Array of ref)", () => {
    // GIVEN
    enum MyEnum {
      V1 = "v1",
      V2 = "v2"
    }

    @Model()
    class Children3 {
      @Name("id")
      _id: string;

      @Minimum(0)
      @Maximum(10)
      test: number;

      @MinLength(0)
      @MaxLength(100)
      @Pattern("pattern")
      @Default("defaultValue")
      name: string = "defaultValue";

      @Enum(MyEnum)
      enum: MyEnum;
    }

    @Model()
    class Test7 {
      @Ref(Children3)
      tests: Ref<Children3>[];
    }

    // WHEN
    const testSchema = getSchema(Test7);

    // THEN
    expect(testSchema.obj).to.deep.eq({
      tests: [
        {
          type: SchemaMongoose.Types.ObjectId,
          ref: "Children3",
          required: false
        }
      ]
    });
  });
  it("should create schema with collection (Array of virtual ref", () => {
    // GIVEN
    enum MyEnum {
      V1 = "v1",
      V2 = "v2"
    }

    @Model()
    class Children4 {
      @Name("id")
      _id: string;

      @Minimum(0)
      @Maximum(10)
      test: number;

      @MinLength(0)
      @MaxLength(100)
      @Pattern("pattern")
      @Default("defaultValue")
      name: string = "defaultValue";

      @Enum(MyEnum)
      enum: MyEnum;
    }

    @Model()
    class Test8 {
      @VirtualRef({type: Children4, foreignField: "foo"})
      tests: VirtualRef<Children4>[];
    }

    // WHEN
    const testSchema = getSchema(Test8);

    // THEN
    expect(testSchema.obj).to.deep.eq({});
    // @ts-ignore
    expect(testSchema.virtuals.tests.options).to.deep.includes({
      foreignField: "foo",
      justOne: false,
      localField: "_id",
      options: undefined,
      ref: "Children4"
    });
  });
  it("should create schema with collection (Map of subdocument)", () => {
    // GIVEN
    enum MyEnum {
      V1 = "v1",
      V2 = "v2"
    }

    @Schema()
    class Children {
      @Name("id")
      _id: string;

      @Minimum(0)
      @Maximum(10)
      test: number;

      @MinLength(0)
      @MaxLength(100)
      @Pattern("pattern")
      @Default("defaultValue")
      name: string = "defaultValue";

      @Enum(MyEnum)
      enum: MyEnum;
    }

    @Model()
    class Test9 {
      @CollectionOf(Children)
      tests: Map<string, Children>;
    }

    // WHEN
    const testSchema = getSchema(Test9);
    const childrenSchema = getSchema(Children);

    // THEN
    expect(testSchema.obj).to.deep.eq({
      tests: {
        type: Map,
        of: {
          type: childrenSchema,
          required: false
        }
      }
    });

    expect(childrenSchema.obj).to.deep.eq({
      enum: {
        enum: ["v1", "v2"],
        required: false,
        type: String
      },
      name: {
        default: "defaultValue",
        match: /pattern/,
        maxlength: 100,
        minlength: 0,
        required: false,
        type: String
      },
      test: {
        max: 10,
        min: 0,
        required: false,
        type: Number
      }
    });
  });
  it("should throw error with collection (Set of subdocument)", () => {
    // GIVEN
    enum MyEnum {
      V1 = "v1",
      V2 = "v2"
    }

    let actualError: any;
    try {
      @Schema()
      class Children {
        @Name("id")
        _id: string;

        @Minimum(0)
        @Maximum(10)
        test: number;

        @MinLength(0)
        @MaxLength(100)
        @Pattern("pattern")
        @Default("defaultValue")
        name: string = "defaultValue";

        @Enum(MyEnum)
        enum: MyEnum;
      }

      @Model()
      class Test9 {
        @CollectionOf(Children)
        tests: Set<Children>;
      }
    } catch (er) {
      actualError = er;
    }

    expect(actualError).to.instanceof(Error);
    expect(actualError.message).to.eq("Invalid collection type. Set is not supported.");
  });
  it("should not create schema property for ignored field", () => {
    @Model()
    class Test10 {
      @Property()
      field: string;
      @Property()
      @SchemaIgnore()
      kind: string;
    }

    const testSchema = getSchema(Test10);
    expect(testSchema.obj).to.deep.eq({
      field: {
        required: false,
        type: String
      }
    });
  });
});<|MERGE_RESOLUTION|>--- conflicted
+++ resolved
@@ -1,4 +1,3 @@
-<<<<<<< HEAD
 import {
   CollectionOf,
   Default,
@@ -13,9 +12,6 @@
   Property,
   Required
 } from "@tsed/schema";
-=======
-import {CollectionOf, Default, Enum, Maximum, MaxLength, Minimum, MinLength, Pattern, Property, Name, Required} from "@tsed/common";
->>>>>>> 0de5a4ea
 import {expect} from "chai";
 import {Schema as SchemaMongoose} from "mongoose";
 import {Model, ObjectID, Ref, Schema, VirtualRef} from "../../src/decorators";
