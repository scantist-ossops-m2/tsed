--- conflicted
+++ resolved
@@ -1,8 +1,4 @@
-<<<<<<< HEAD
 import {decoratorTypeOf, DecoratorTypes, StoreMerge, UnsupportedDecoratorType} from "@tsed/core";
-=======
-import {decoratorTypeOf, DecoratorTypes, Store} from "@tsed/core";
->>>>>>> 84c627ed
 import * as Multer from "multer";
 import {MultipartFileMiddleware} from "../middlewares/MultipartFileMiddleware";
 
@@ -54,17 +50,9 @@
 
     switch (type) {
       default:
-<<<<<<< HEAD
         throw new UnsupportedDecoratorType(MulterOptions, [target, propertyKey, descriptor]);
       case DecoratorTypes.METHOD:
         StoreMerge(MultipartFileMiddleware, {options})(target, propertyKey, descriptor);
-=======
-        throw new Error("MulterOptions is only supported on method");
-      case DecoratorTypes.METHOD:
-        Store.fromMethod(target, propertyKey).merge(MultipartFileMiddleware, {
-          options
-        });
->>>>>>> 84c627ed
 
         return descriptor;
     }
