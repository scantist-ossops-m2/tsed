--- conflicted
+++ resolved
@@ -12,14 +12,7 @@
   afterEach(PlatformTest.reset);
 
   it("should load a file (with name)", async () => {
-<<<<<<< HEAD
-    const result = await request
-      .post("/rest/archives/with-name")
-      .attach("media", `${__dirname}/data/file.txt`)
-      .expect(201);
-=======
-    const result = await request.post("/rest/archives/with-name").attach("media", `${__dirname}/data/file.txt`);
->>>>>>> 0de5a4ea
+    const result = await request.post("/rest/archives/with-name").attach("media", `${__dirname}/data/file.txt`).expect(201);
 
     expect(result.text).to.eq("file.txt");
   });
