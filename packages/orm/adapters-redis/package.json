{
  "name": "@tsed/adapters-redis",
<<<<<<< HEAD
  "version": "7.0.0-rc.6",
=======
  "version": "6.133.1",
>>>>>>> 2d4e7626
  "description": "Redis adapter for Ts.ED",
  "private": false,
  "source": "./src/index.ts",
  "main": "./lib/cjs/index.js",
  "module": "./lib/esm/index.js",
  "typings": "./lib/types/index.d.ts",
  "exports": {
    "types": "./lib/types/index.d.ts",
    "import": "./lib/esm/index.js",
    "require": "./lib/cjs/index.js",
    "default": "./lib/esm/index.js"
  },
  "scripts": {
    "build": "yarn barrels && yarn run build:esm && yarn run build:cjs",
    "build:cjs": "tsc --build tsconfig.compile.json",
    "build:esm": "tsc --build tsconfig.compile.esm.json",
    "barrels": "yarn barrelsby --delete -d ./src -e \"\\.spec\\.ts\" -e \"__mock__\" -e \".benchmark.ts\"",
    "test": "cross-env NODE_ENV=test yarn jest"
  },
  "dependencies": {
<<<<<<< HEAD
    "@tsed/adapters": "7.0.0-rc.6",
    "@tsed/ioredis": "7.0.0-rc.6",
    "tslib": "2.4.0"
  },
  "devDependencies": {
    "@tsed/core": "7.0.0-rc.6"
  },
  "peerDependencies": {
    "@tsed/adapters": "^7.0.0-rc.6",
    "@tsed/common": "^7.0.0-rc.6",
    "@tsed/core": "^7.0.0-rc.6",
    "@tsed/di": "^7.0.0-rc.6",
=======
    "@tsed/adapters": "6.133.1",
    "@tsed/ioredis": "6.133.1",
    "tslib": "2.4.0"
  },
  "devDependencies": {
    "@tsed/core": "6.133.1"
  },
  "peerDependencies": {
    "@tsed/adapters": "^6.133.1",
    "@tsed/common": "^6.133.1",
    "@tsed/core": "^6.133.1",
    "@tsed/di": "^6.133.1",
>>>>>>> 2d4e7626
    "ioredis": ">=5.2.3",
    "ioredis-mock": ">=8.2.2",
    "uuid": "8.3.2"
  }
}<|MERGE_RESOLUTION|>--- conflicted
+++ resolved
@@ -1,10 +1,6 @@
 {
   "name": "@tsed/adapters-redis",
-<<<<<<< HEAD
   "version": "7.0.0-rc.6",
-=======
-  "version": "6.133.1",
->>>>>>> 2d4e7626
   "description": "Redis adapter for Ts.ED",
   "private": false,
   "source": "./src/index.ts",
@@ -25,7 +21,6 @@
     "test": "cross-env NODE_ENV=test yarn jest"
   },
   "dependencies": {
-<<<<<<< HEAD
     "@tsed/adapters": "7.0.0-rc.6",
     "@tsed/ioredis": "7.0.0-rc.6",
     "tslib": "2.4.0"
@@ -38,20 +33,6 @@
     "@tsed/common": "^7.0.0-rc.6",
     "@tsed/core": "^7.0.0-rc.6",
     "@tsed/di": "^7.0.0-rc.6",
-=======
-    "@tsed/adapters": "6.133.1",
-    "@tsed/ioredis": "6.133.1",
-    "tslib": "2.4.0"
-  },
-  "devDependencies": {
-    "@tsed/core": "6.133.1"
-  },
-  "peerDependencies": {
-    "@tsed/adapters": "^6.133.1",
-    "@tsed/common": "^6.133.1",
-    "@tsed/core": "^6.133.1",
-    "@tsed/di": "^6.133.1",
->>>>>>> 2d4e7626
     "ioredis": ">=5.2.3",
     "ioredis-mock": ">=8.2.2",
     "uuid": "8.3.2"
