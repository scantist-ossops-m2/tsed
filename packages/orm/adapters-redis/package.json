{
  "name": "@tsed/adapters-redis",
<<<<<<< HEAD
  "version": "7.0.0-beta.3",
=======
  "version": "6.110.2",
>>>>>>> c20f9cc4
  "description": "Redis adapter for Ts.ED",
  "private": false,
  "source": "./src/index.ts",
  "main": "./lib/cjs/index.js",
  "module": "./lib/esm/index.js",
  "typings": "./lib/types/index.d.ts",
  "exports": {
    "types": "./lib/types/index.d.ts",
    "import": "./lib/esm/index.js",
    "require": "./lib/cjs/index.js",
    "default": "./lib/esm/index.js"
  },
  "scripts": {
    "build": "yarn barrels && yarn run build:esm && yarn run build:cjs",
    "build:cjs": "tsc --build tsconfig.compile.json",
    "build:esm": "tsc --build tsconfig.compile.esm.json",
    "barrels": "yarn barrelsby --delete -d ./src -e \"\\.spec\\.ts\" -e \"__mock__\" -e \".benchmark.ts\"",
    "test": "cross-env NODE_ENV=test yarn jest"
  },
  "dependencies": {
<<<<<<< HEAD
    "@tsed/adapters": "7.0.0-beta.3",
    "tslib": "2.2.0"
  },
  "devDependencies": {
    "@tsed/core": "7.0.0-beta.3",
    "@types/ioredis": "4.17.11",
    "@types/ioredis-mock": "^5.6.0",
    "ioredis": "4.19.4",
    "ioredis-mock": "5.2.0"
  },
  "peerDependencies": {
    "@tsed/adapters": "^7.0.0-beta.3",
    "@tsed/common": "^7.0.0-beta.3",
    "@tsed/core": "^7.0.0-beta.3",
    "@tsed/di": "^7.0.0-beta.3",
=======
    "@tsed/adapters": "6.110.2",
    "tslib": "2.3.1"
  },
  "devDependencies": {
    "@tsed/core": "6.110.2",
    "@types/ioredis": "4.28.10",
    "@types/ioredis-mock": "5.6.0",
    "ioredis": "4.28.5",
    "ioredis-mock": "7.2.0"
  },
  "peerDependencies": {
    "@tsed/adapters": "^6.110.2",
    "@tsed/common": "^6.110.2",
    "@tsed/core": "^6.110.2",
    "@tsed/di": "^6.110.2",
>>>>>>> c20f9cc4
    "ioredis": "^4.19.4",
    "ioredis-mock": "^5.2.0",
    "uuid": "8.3.2"
  }
}<|MERGE_RESOLUTION|>--- conflicted
+++ resolved
@@ -1,10 +1,6 @@
 {
   "name": "@tsed/adapters-redis",
-<<<<<<< HEAD
   "version": "7.0.0-beta.3",
-=======
-  "version": "6.110.2",
->>>>>>> c20f9cc4
   "description": "Redis adapter for Ts.ED",
   "private": false,
   "source": "./src/index.ts",
@@ -25,39 +21,21 @@
     "test": "cross-env NODE_ENV=test yarn jest"
   },
   "dependencies": {
-<<<<<<< HEAD
     "@tsed/adapters": "7.0.0-beta.3",
-    "tslib": "2.2.0"
+    "tslib": "2.3.1"
   },
   "devDependencies": {
     "@tsed/core": "7.0.0-beta.3",
-    "@types/ioredis": "4.17.11",
-    "@types/ioredis-mock": "^5.6.0",
-    "ioredis": "4.19.4",
-    "ioredis-mock": "5.2.0"
+    "@types/ioredis": "4.28.10",
+    "@types/ioredis-mock": "5.6.0",
+    "ioredis": "4.28.5",
+    "ioredis-mock": "7.2.0"
   },
   "peerDependencies": {
     "@tsed/adapters": "^7.0.0-beta.3",
     "@tsed/common": "^7.0.0-beta.3",
     "@tsed/core": "^7.0.0-beta.3",
     "@tsed/di": "^7.0.0-beta.3",
-=======
-    "@tsed/adapters": "6.110.2",
-    "tslib": "2.3.1"
-  },
-  "devDependencies": {
-    "@tsed/core": "6.110.2",
-    "@types/ioredis": "4.28.10",
-    "@types/ioredis-mock": "5.6.0",
-    "ioredis": "4.28.5",
-    "ioredis-mock": "7.2.0"
-  },
-  "peerDependencies": {
-    "@tsed/adapters": "^6.110.2",
-    "@tsed/common": "^6.110.2",
-    "@tsed/core": "^6.110.2",
-    "@tsed/di": "^6.110.2",
->>>>>>> c20f9cc4
     "ioredis": "^4.19.4",
     "ioredis-mock": "^5.2.0",
     "uuid": "8.3.2"
