--- conflicted
+++ resolved
@@ -1,10 +1,6 @@
 {
   "name": "@tsed/adapters-redis",
-<<<<<<< HEAD
-  "version": "7.35.0-beta.4",
-=======
   "version": "7.34.8",
->>>>>>> eed91ec7
   "description": "Redis adapter for Ts.ED",
   "private": false,
   "source": "./src/index.ts",
@@ -26,23 +22,6 @@
     "lint:fix": "eslint '**/*.{ts,js}' --fix"
   },
   "dependencies": {
-<<<<<<< HEAD
-    "@tsed/adapters": "7.35.0-beta.4",
-    "@tsed/ioredis": "7.35.0-beta.4",
-    "tslib": "2.5.0"
-  },
-  "devDependencies": {
-    "@tsed/core": "7.35.0-beta.4",
-    "@tsed/eslint": "7.35.0-beta.4",
-    "@tsed/typescript": "7.35.0-beta.4",
-    "eslint": "^8.12.0"
-  },
-  "peerDependencies": {
-    "@tsed/adapters": "^7.35.0-beta.4",
-    "@tsed/common": "^7.35.0-beta.4",
-    "@tsed/core": "^7.35.0-beta.4",
-    "@tsed/di": "^7.35.0-beta.4",
-=======
     "@tsed/adapters": "7.34.8",
     "@tsed/ioredis": "7.34.8",
     "tslib": "2.5.0"
@@ -58,7 +37,6 @@
     "@tsed/common": "^7.34.8",
     "@tsed/core": "^7.34.8",
     "@tsed/di": "^7.34.8",
->>>>>>> eed91ec7
     "ioredis": ">=5.2.3",
     "ioredis-mock": ">=8.2.2",
     "uuid": "8.3.2"
