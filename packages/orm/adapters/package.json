--- conflicted
+++ resolved
@@ -1,10 +1,6 @@
 {
   "name": "@tsed/adapters",
-<<<<<<< HEAD
   "version": "7.0.0-beta.3",
-=======
-  "version": "6.110.2",
->>>>>>> c20f9cc4
   "description": "Database adapters for Ts.ED",
   "private": false,
   "source": "./src/index.ts",
@@ -33,14 +29,13 @@
     "uuid": "8.3.2"
   },
   "devDependencies": {
-<<<<<<< HEAD
     "@tsed/ajv": "7.0.0-beta.3",
     "@tsed/common": "7.0.0-beta.3",
     "@tsed/core": "7.0.0-beta.3",
     "@tsed/di": "7.0.0-beta.3",
     "@tsed/json-mapper": "7.0.0-beta.3",
     "@tsed/schema": "7.0.0-beta.3",
-    "@types/fs-extra": "9.0.6"
+    "@types/fs-extra": "9.0.13"
   },
   "peerDependencies": {
     "@tsed/ajv": "^7.0.0-beta.3",
@@ -49,23 +44,6 @@
     "@tsed/di": "^7.0.0-beta.3",
     "@tsed/json-mapper": "^7.0.0-beta.3",
     "@tsed/schema": "^7.0.0-beta.3",
-=======
-    "@tsed/ajv": "6.110.2",
-    "@tsed/common": "6.110.2",
-    "@tsed/core": "6.110.2",
-    "@tsed/di": "6.110.2",
-    "@tsed/json-mapper": "6.110.2",
-    "@tsed/schema": "6.110.2",
-    "@types/fs-extra": "9.0.13"
-  },
-  "peerDependencies": {
-    "@tsed/ajv": "^6.110.2",
-    "@tsed/common": "^6.110.2",
-    "@tsed/core": "^6.110.2",
-    "@tsed/di": "^6.110.2",
-    "@tsed/json-mapper": "^6.110.2",
-    "@tsed/schema": "^6.110.2",
->>>>>>> c20f9cc4
     "change-case": "^4.1.2",
     "lodash": "^4.17.21"
   }
