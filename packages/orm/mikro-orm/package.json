{
  "name": "@tsed/mikro-orm",
<<<<<<< HEAD
  "version": "7.35.0-beta.4",
=======
  "version": "7.34.8",
>>>>>>> eed91ec7
  "description": "MikroORM package for Ts.ED framework",
  "private": false,
  "source": "./src/index.ts",
  "main": "./lib/cjs/index.js",
  "module": "./lib/esm/index.js",
  "typings": "./lib/types/index.d.ts",
  "exports": {
    "types": "./lib/types/index.d.ts",
    "import": "./lib/esm/index.js",
    "require": "./lib/cjs/index.js",
    "default": "./lib/esm/index.js"
  },
  "scripts": {
    "build": "yarn barrels && yarn build:ts",
    "barrels": "yarn barrelsby --delete -d ./src -e \"\\.spec\\.ts\" -e \"__mock__\" -e \".benchmark.ts\"",
    "test": "cross-env NODE_ENV=test jest",
    "build:ts": "tsc --build tsconfig.json && tsc --build tsconfig.esm.json",
    "lint": "eslint '**/*.{ts,js}'",
    "lint:fix": "eslint '**/*.{ts,js}' --fix"
  },
  "dependencies": {
    "tslib": "2.5.0"
  },
  "devDependencies": {
    "@mikro-orm/core": "^5.2.2",
    "@mikro-orm/mongodb": "^5.2.2",
<<<<<<< HEAD
    "@tsed/common": "7.35.0-beta.4",
    "@tsed/core": "7.35.0-beta.4",
    "@tsed/di": "7.35.0-beta.4",
    "@tsed/eslint": "7.35.0-beta.4",
    "@tsed/json-mapper": "7.35.0-beta.4",
    "@tsed/logger": ">=6.1.1",
    "@tsed/schema": "7.35.0-beta.4",
    "@tsed/testing-mongoose": "7.35.0-beta.4",
    "@tsed/typescript": "7.35.0-beta.4",
=======
    "@tsed/common": "7.34.8",
    "@tsed/core": "7.34.8",
    "@tsed/di": "7.34.8",
    "@tsed/eslint": "7.34.8",
    "@tsed/json-mapper": "7.34.8",
    "@tsed/logger": ">=6.1.1",
    "@tsed/schema": "7.34.8",
    "@tsed/testing-mongoose": "7.34.8",
    "@tsed/typescript": "7.34.8",
>>>>>>> eed91ec7
    "eslint": "^8.12.0",
    "ts-mockito": "^2.6.1"
  },
  "peerDependencies": {
    "@mikro-orm/core": ">=4.5.9",
<<<<<<< HEAD
    "@tsed/common": "^7.35.0-beta.4",
    "@tsed/core": "^7.35.0-beta.4",
    "@tsed/di": "^7.35.0-beta.4",
=======
    "@tsed/common": "^7.34.8",
    "@tsed/core": "^7.34.8",
    "@tsed/di": "^7.34.8",
>>>>>>> eed91ec7
    "@tsed/logger": ">=6.2.2"
  }
}<|MERGE_RESOLUTION|>--- conflicted
+++ resolved
@@ -1,10 +1,6 @@
 {
   "name": "@tsed/mikro-orm",
-<<<<<<< HEAD
-  "version": "7.35.0-beta.4",
-=======
   "version": "7.34.8",
->>>>>>> eed91ec7
   "description": "MikroORM package for Ts.ED framework",
   "private": false,
   "source": "./src/index.ts",
@@ -31,17 +27,6 @@
   "devDependencies": {
     "@mikro-orm/core": "^5.2.2",
     "@mikro-orm/mongodb": "^5.2.2",
-<<<<<<< HEAD
-    "@tsed/common": "7.35.0-beta.4",
-    "@tsed/core": "7.35.0-beta.4",
-    "@tsed/di": "7.35.0-beta.4",
-    "@tsed/eslint": "7.35.0-beta.4",
-    "@tsed/json-mapper": "7.35.0-beta.4",
-    "@tsed/logger": ">=6.1.1",
-    "@tsed/schema": "7.35.0-beta.4",
-    "@tsed/testing-mongoose": "7.35.0-beta.4",
-    "@tsed/typescript": "7.35.0-beta.4",
-=======
     "@tsed/common": "7.34.8",
     "@tsed/core": "7.34.8",
     "@tsed/di": "7.34.8",
@@ -51,21 +36,14 @@
     "@tsed/schema": "7.34.8",
     "@tsed/testing-mongoose": "7.34.8",
     "@tsed/typescript": "7.34.8",
->>>>>>> eed91ec7
     "eslint": "^8.12.0",
     "ts-mockito": "^2.6.1"
   },
   "peerDependencies": {
     "@mikro-orm/core": ">=4.5.9",
-<<<<<<< HEAD
-    "@tsed/common": "^7.35.0-beta.4",
-    "@tsed/core": "^7.35.0-beta.4",
-    "@tsed/di": "^7.35.0-beta.4",
-=======
     "@tsed/common": "^7.34.8",
     "@tsed/core": "^7.34.8",
     "@tsed/di": "^7.34.8",
->>>>>>> eed91ec7
     "@tsed/logger": ">=6.2.2"
   }
 }