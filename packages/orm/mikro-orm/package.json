{
  "name": "@tsed/mikro-orm",
<<<<<<< HEAD
  "version": "7.0.0-beta.3",
=======
  "version": "6.110.2",
>>>>>>> c20f9cc4
  "description": "MikroORM package for Ts.ED framework",
  "private": false,
  "source": "./src/index.ts",
  "main": "./lib/cjs/index.js",
  "module": "./lib/esm/index.js",
  "typings": "./lib/types/index.d.ts",
  "exports": {
    "types": "./lib/types/index.d.ts",
    "import": "./lib/esm/index.js",
    "require": "./lib/cjs/index.js",
    "default": "./lib/esm/index.js"
  },
  "scripts": {
    "build": "yarn barrels && yarn run build:esm && yarn run build:cjs",
    "build:cjs": "tsc --build tsconfig.compile.json",
    "build:esm": "tsc --build tsconfig.compile.esm.json",
    "barrels": "yarn barrelsby --delete -d ./src -e \"\\.spec\\.ts\" -e \"__mock__\" -e \".benchmark.ts\"",
    "test": "cross-env NODE_ENV=test jest"
  },
  "dependencies": {
    "tslib": "2.3.1"
  },
  "devDependencies": {
    "@mikro-orm/core": "^4.5.9",
    "@mikro-orm/mongodb": "^4.5.9",
<<<<<<< HEAD
    "@tsed/common": "7.0.0-beta.3",
    "@tsed/core": "7.0.0-beta.3",
    "@tsed/di": "7.0.0-beta.3",
    "@tsed/json-mapper": "7.0.0-beta.3",
    "@tsed/logger": "^6.0.0",
    "@tsed/schema": "7.0.0-beta.3",
    "@tsed/testing-mongoose": "7.0.0-beta.3",
=======
    "@tsed/common": "6.110.2",
    "@tsed/core": "6.110.2",
    "@tsed/di": "6.110.2",
    "@tsed/json-mapper": "6.110.2",
    "@tsed/logger": ">=6.1.1",
    "@tsed/schema": "6.110.2",
    "@tsed/testing-mongoose": "6.110.2",
>>>>>>> c20f9cc4
    "ts-mockito": "^2.6.1"
  },
  "peerDependencies": {
    "@mikro-orm/core": ">=4.5.9",
<<<<<<< HEAD
    "@tsed/common": "^7.0.0-beta.3",
    "@tsed/core": "^7.0.0-beta.3",
    "@tsed/di": "^7.0.0-beta.3",
    "@tsed/logger": "^6.0.0"
=======
    "@tsed/common": "^6.110.2",
    "@tsed/core": "^6.110.2",
    "@tsed/di": "^6.110.2",
    "@tsed/logger": ">=6.1.1"
>>>>>>> c20f9cc4
  }
}<|MERGE_RESOLUTION|>--- conflicted
+++ resolved
@@ -1,10 +1,6 @@
 {
   "name": "@tsed/mikro-orm",
-<<<<<<< HEAD
   "version": "7.0.0-beta.3",
-=======
-  "version": "6.110.2",
->>>>>>> c20f9cc4
   "description": "MikroORM package for Ts.ED framework",
   "private": false,
   "source": "./src/index.ts",
@@ -30,37 +26,20 @@
   "devDependencies": {
     "@mikro-orm/core": "^4.5.9",
     "@mikro-orm/mongodb": "^4.5.9",
-<<<<<<< HEAD
     "@tsed/common": "7.0.0-beta.3",
     "@tsed/core": "7.0.0-beta.3",
     "@tsed/di": "7.0.0-beta.3",
     "@tsed/json-mapper": "7.0.0-beta.3",
-    "@tsed/logger": "^6.0.0",
+    "@tsed/logger": ">=6.1.1",
     "@tsed/schema": "7.0.0-beta.3",
     "@tsed/testing-mongoose": "7.0.0-beta.3",
-=======
-    "@tsed/common": "6.110.2",
-    "@tsed/core": "6.110.2",
-    "@tsed/di": "6.110.2",
-    "@tsed/json-mapper": "6.110.2",
-    "@tsed/logger": ">=6.1.1",
-    "@tsed/schema": "6.110.2",
-    "@tsed/testing-mongoose": "6.110.2",
->>>>>>> c20f9cc4
     "ts-mockito": "^2.6.1"
   },
   "peerDependencies": {
     "@mikro-orm/core": ">=4.5.9",
-<<<<<<< HEAD
     "@tsed/common": "^7.0.0-beta.3",
     "@tsed/core": "^7.0.0-beta.3",
     "@tsed/di": "^7.0.0-beta.3",
-    "@tsed/logger": "^6.0.0"
-=======
-    "@tsed/common": "^6.110.2",
-    "@tsed/core": "^6.110.2",
-    "@tsed/di": "^6.110.2",
     "@tsed/logger": ">=6.1.1"
->>>>>>> c20f9cc4
   }
 }