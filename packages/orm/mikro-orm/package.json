{
  "name": "@tsed/mikro-orm",
<<<<<<< HEAD
  "version": "7.0.0-beta.17",
=======
  "version": "6.128.1",
>>>>>>> 81d94cb8
  "description": "MikroORM package for Ts.ED framework",
  "private": false,
  "source": "./src/index.ts",
  "main": "./lib/cjs/index.js",
  "module": "./lib/esm/index.js",
  "typings": "./lib/types/index.d.ts",
  "exports": {
    "types": "./lib/types/index.d.ts",
    "import": "./lib/esm/index.js",
    "require": "./lib/cjs/index.js",
    "default": "./lib/esm/index.js"
  },
  "scripts": {
    "build": "yarn barrels && yarn run build:esm && yarn run build:cjs",
    "build:cjs": "tsc --build tsconfig.compile.json",
    "build:esm": "tsc --build tsconfig.compile.esm.json",
    "barrels": "yarn barrelsby --delete -d ./src -e \"\\.spec\\.ts\" -e \"__mock__\" -e \".benchmark.ts\"",
    "test": "cross-env NODE_ENV=test jest"
  },
  "dependencies": {
    "tslib": "2.4.0"
  },
  "devDependencies": {
    "@mikro-orm/core": "^5.2.2",
    "@mikro-orm/mongodb": "^5.2.2",
<<<<<<< HEAD
    "@tsed/common": "7.0.0-beta.17",
    "@tsed/core": "7.0.0-beta.17",
    "@tsed/di": "7.0.0-beta.17",
    "@tsed/json-mapper": "7.0.0-beta.17",
    "@tsed/logger": ">=6.1.1",
    "@tsed/schema": "7.0.0-beta.17",
    "@tsed/testing-mongoose": "7.0.0-beta.17",
=======
    "@tsed/common": "6.128.1",
    "@tsed/core": "6.128.1",
    "@tsed/di": "6.128.1",
    "@tsed/json-mapper": "6.128.1",
    "@tsed/logger": ">=6.2.0",
    "@tsed/schema": "6.128.1",
    "@tsed/testing-mongoose": "6.128.1",
>>>>>>> 81d94cb8
    "ts-mockito": "^2.6.1"
  },
  "peerDependencies": {
    "@mikro-orm/core": ">=4.5.9",
<<<<<<< HEAD
    "@tsed/common": "^7.0.0-beta.17",
    "@tsed/core": "^7.0.0-beta.17",
    "@tsed/di": "^7.0.0-beta.17",
=======
    "@tsed/common": "^6.128.1",
    "@tsed/core": "^6.128.1",
    "@tsed/di": "^6.128.1",
>>>>>>> 81d94cb8
    "@tsed/logger": ">=6.2.0"
  }
}<|MERGE_RESOLUTION|>--- conflicted
+++ resolved
@@ -1,10 +1,6 @@
 {
   "name": "@tsed/mikro-orm",
-<<<<<<< HEAD
   "version": "7.0.0-beta.17",
-=======
-  "version": "6.128.1",
->>>>>>> 81d94cb8
   "description": "MikroORM package for Ts.ED framework",
   "private": false,
   "source": "./src/index.ts",
@@ -30,7 +26,6 @@
   "devDependencies": {
     "@mikro-orm/core": "^5.2.2",
     "@mikro-orm/mongodb": "^5.2.2",
-<<<<<<< HEAD
     "@tsed/common": "7.0.0-beta.17",
     "@tsed/core": "7.0.0-beta.17",
     "@tsed/di": "7.0.0-beta.17",
@@ -38,28 +33,13 @@
     "@tsed/logger": ">=6.1.1",
     "@tsed/schema": "7.0.0-beta.17",
     "@tsed/testing-mongoose": "7.0.0-beta.17",
-=======
-    "@tsed/common": "6.128.1",
-    "@tsed/core": "6.128.1",
-    "@tsed/di": "6.128.1",
-    "@tsed/json-mapper": "6.128.1",
-    "@tsed/logger": ">=6.2.0",
-    "@tsed/schema": "6.128.1",
-    "@tsed/testing-mongoose": "6.128.1",
->>>>>>> 81d94cb8
     "ts-mockito": "^2.6.1"
   },
   "peerDependencies": {
     "@mikro-orm/core": ">=4.5.9",
-<<<<<<< HEAD
     "@tsed/common": "^7.0.0-beta.17",
     "@tsed/core": "^7.0.0-beta.17",
     "@tsed/di": "^7.0.0-beta.17",
-=======
-    "@tsed/common": "^6.128.1",
-    "@tsed/core": "^6.128.1",
-    "@tsed/di": "^6.128.1",
->>>>>>> 81d94cb8
     "@tsed/logger": ">=6.2.0"
   }
 }