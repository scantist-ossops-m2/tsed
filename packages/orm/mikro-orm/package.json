--- conflicted
+++ resolved
@@ -1,10 +1,6 @@
 {
   "name": "@tsed/mikro-orm",
-<<<<<<< HEAD
   "version": "7.0.0-rc.5",
-=======
-  "version": "6.132.0",
->>>>>>> 70a88fe7
   "description": "MikroORM package for Ts.ED framework",
   "private": false,
   "source": "./src/index.ts",
@@ -30,7 +26,6 @@
   "devDependencies": {
     "@mikro-orm/core": "^5.2.2",
     "@mikro-orm/mongodb": "^5.2.2",
-<<<<<<< HEAD
     "@tsed/common": "7.0.0-rc.5",
     "@tsed/core": "7.0.0-rc.5",
     "@tsed/di": "7.0.0-rc.5",
@@ -38,28 +33,13 @@
     "@tsed/logger": ">=6.1.1",
     "@tsed/schema": "7.0.0-rc.5",
     "@tsed/testing-mongoose": "7.0.0-rc.5",
-=======
-    "@tsed/common": "6.132.0",
-    "@tsed/core": "6.132.0",
-    "@tsed/di": "6.132.0",
-    "@tsed/json-mapper": "6.132.0",
-    "@tsed/logger": ">=6.2.2",
-    "@tsed/schema": "6.132.0",
-    "@tsed/testing-mongoose": "6.132.0",
->>>>>>> 70a88fe7
     "ts-mockito": "^2.6.1"
   },
   "peerDependencies": {
     "@mikro-orm/core": ">=4.5.9",
-<<<<<<< HEAD
     "@tsed/common": "^7.0.0-rc.5",
     "@tsed/core": "^7.0.0-rc.5",
     "@tsed/di": "^7.0.0-rc.5",
-=======
-    "@tsed/common": "^6.132.0",
-    "@tsed/core": "^6.132.0",
-    "@tsed/di": "^6.132.0",
->>>>>>> 70a88fe7
     "@tsed/logger": ">=6.2.2"
   }
 }