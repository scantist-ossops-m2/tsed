{
  "name": "@tsed/mongoose",
<<<<<<< HEAD
  "version": "6.118.0-rc.1",
=======
  "version": "6.119.1",
>>>>>>> c1d69506
  "description": "Mongoose package for Ts.ED framework",
  "private": false,
  "keywords": [
    "tsed",
    "mongoose",
    "typescript",
    "decorators",
    "orm"
  ],
  "source": "./src/index.ts",
  "main": "./lib/cjs/index.js",
  "module": "./lib/esm/index.js",
  "typings": "./lib/types/index.d.ts",
  "exports": {
    "types": "./lib/types/index.d.ts",
    "import": "./lib/esm/index.js",
    "require": "./lib/cjs/index.js",
    "default": "./lib/esm/index.js"
  },
  "scripts": {
    "build": "yarn barrels && yarn run build:esm && yarn run build:cjs",
    "build:cjs": "tsc --build tsconfig.compile.json",
    "build:esm": "tsc --build tsconfig.compile.esm.json",
    "barrels": "yarn barrelsby --delete -d ./src -e \"\\.spec\\.ts\" -e \"__mock__\" -e \".benchmark.ts\"",
    "test": "cross-env NODE_ENV=test yarn jest"
  },
  "dependencies": {
    "change-case": "4.1.2",
    "tslib": "2.4.0"
  },
  "devDependencies": {
<<<<<<< HEAD
    "@tsed/ajv": "6.118.0-rc.1",
    "@tsed/core": "6.118.0-rc.1",
    "@tsed/di": "6.118.0-rc.1",
    "@tsed/json-mapper": "6.118.0-rc.1",
    "@tsed/logger": ">=6.2.0",
    "@tsed/schema": "6.118.0-rc.1",
    "mongoose": "^6.1.7"
  },
  "peerDependencies": {
    "@tsed/ajv": "^6.118.0-rc.1",
    "@tsed/core": "^6.118.0-rc.1",
    "@tsed/di": "^6.118.0-rc.1",
    "@tsed/json-mapper": "^6.118.0-rc.1",
    "@tsed/logger": ">=6.2.0",
    "@tsed/schema": "^6.118.0-rc.1",
=======
    "@tsed/ajv": "6.119.1",
    "@tsed/core": "6.119.1",
    "@tsed/di": "6.119.1",
    "@tsed/json-mapper": "6.119.1",
    "@tsed/logger": ">=6.2.0",
    "@tsed/schema": "6.119.1",
    "mongoose": "^6.1.7"
  },
  "peerDependencies": {
    "@tsed/ajv": "^6.119.1",
    "@tsed/core": "^6.119.1",
    "@tsed/di": "^6.119.1",
    "@tsed/json-mapper": "^6.119.1",
    "@tsed/logger": ">=6.2.0",
    "@tsed/schema": "^6.119.1",
>>>>>>> c1d69506
    "mongoose": ">=6.0.0"
  }
}<|MERGE_RESOLUTION|>--- conflicted
+++ resolved
@@ -1,10 +1,6 @@
 {
   "name": "@tsed/mongoose",
-<<<<<<< HEAD
-  "version": "6.118.0-rc.1",
-=======
   "version": "6.119.1",
->>>>>>> c1d69506
   "description": "Mongoose package for Ts.ED framework",
   "private": false,
   "keywords": [
@@ -36,23 +32,6 @@
     "tslib": "2.4.0"
   },
   "devDependencies": {
-<<<<<<< HEAD
-    "@tsed/ajv": "6.118.0-rc.1",
-    "@tsed/core": "6.118.0-rc.1",
-    "@tsed/di": "6.118.0-rc.1",
-    "@tsed/json-mapper": "6.118.0-rc.1",
-    "@tsed/logger": ">=6.2.0",
-    "@tsed/schema": "6.118.0-rc.1",
-    "mongoose": "^6.1.7"
-  },
-  "peerDependencies": {
-    "@tsed/ajv": "^6.118.0-rc.1",
-    "@tsed/core": "^6.118.0-rc.1",
-    "@tsed/di": "^6.118.0-rc.1",
-    "@tsed/json-mapper": "^6.118.0-rc.1",
-    "@tsed/logger": ">=6.2.0",
-    "@tsed/schema": "^6.118.0-rc.1",
-=======
     "@tsed/ajv": "6.119.1",
     "@tsed/core": "6.119.1",
     "@tsed/di": "6.119.1",
@@ -68,7 +47,6 @@
     "@tsed/json-mapper": "^6.119.1",
     "@tsed/logger": ">=6.2.0",
     "@tsed/schema": "^6.119.1",
->>>>>>> c1d69506
     "mongoose": ">=6.0.0"
   }
 }