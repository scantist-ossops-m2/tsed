{
  "name": "@tsed/objection",
<<<<<<< HEAD
  "version": "7.0.0-beta.17",
=======
  "version": "6.128.1",
>>>>>>> 81d94cb8
  "description": "Objection.js package for Ts.ED framework",
  "private": false,
  "source": "./src/index.ts",
  "main": "./lib/cjs/index.js",
  "module": "./lib/esm/index.js",
  "typings": "./lib/types/index.d.ts",
  "exports": {
    "types": "./lib/types/index.d.ts",
    "import": "./lib/esm/index.js",
    "require": "./lib/cjs/index.js",
    "default": "./lib/esm/index.js"
  },
  "scripts": {
    "build": "yarn barrels && yarn run build:esm && yarn run build:cjs",
    "build:cjs": "tsc --build tsconfig.compile.json",
    "build:esm": "tsc --build tsconfig.compile.esm.json",
    "barrels": "yarn barrelsby --delete -d ./src -e \"\\.spec\\.ts\" -e \"__mock__\" -e \".benchmark.ts\"",
    "test": "cross-env NODE_ENV=test yarn jest"
  },
  "dependencies": {
    "tslib": "2.4.0"
  },
  "devDependencies": {
<<<<<<< HEAD
    "@tsed/ajv": "7.0.0-beta.17",
    "@tsed/core": "7.0.0-beta.17",
    "@tsed/di": "7.0.0-beta.17",
    "@tsed/json-mapper": "7.0.0-beta.17",
    "@tsed/schema": "7.0.0-beta.17",
=======
    "@tsed/ajv": "6.128.1",
    "@tsed/core": "6.128.1",
    "@tsed/di": "6.128.1",
    "@tsed/json-mapper": "6.128.1",
    "@tsed/schema": "6.128.1",
>>>>>>> 81d94cb8
    "knex": "^0.95.11",
    "objection": "^2.2.15",
    "sqlite3": "^5.0.2"
  },
  "peerDependencies": {
<<<<<<< HEAD
    "@tsed/ajv": "^7.0.0-beta.17",
    "@tsed/core": "^7.0.0-beta.17",
    "@tsed/di": "^7.0.0-beta.17",
    "@tsed/json-mapper": "^7.0.0-beta.17",
    "@tsed/schema": "^7.0.0-beta.17",
=======
    "@tsed/ajv": "^6.128.1",
    "@tsed/core": "^6.128.1",
    "@tsed/di": "^6.128.1",
    "@tsed/json-mapper": "^6.128.1",
    "@tsed/schema": "^6.128.1",
>>>>>>> 81d94cb8
    "knex": ">=0.94.0",
    "objection": ">=2.0.0"
  },
  "peerDependenciesMeta": {
    "@tsed/ajv": {
      "optional": false
    },
    "@tsed/core": {
      "optional": false
    },
    "@tsed/di": {
      "optional": false
    },
    "@tsed/json-mapper": {
      "optional": false
    },
    "@tsed/schema": {
      "optional": false
    },
    "knex": {
      "optional": false
    },
    "objection": {
      "optional": false
    }
  }
}<|MERGE_RESOLUTION|>--- conflicted
+++ resolved
@@ -1,10 +1,6 @@
 {
   "name": "@tsed/objection",
-<<<<<<< HEAD
   "version": "7.0.0-beta.17",
-=======
-  "version": "6.128.1",
->>>>>>> 81d94cb8
   "description": "Objection.js package for Ts.ED framework",
   "private": false,
   "source": "./src/index.ts",
@@ -28,37 +24,21 @@
     "tslib": "2.4.0"
   },
   "devDependencies": {
-<<<<<<< HEAD
     "@tsed/ajv": "7.0.0-beta.17",
     "@tsed/core": "7.0.0-beta.17",
     "@tsed/di": "7.0.0-beta.17",
     "@tsed/json-mapper": "7.0.0-beta.17",
     "@tsed/schema": "7.0.0-beta.17",
-=======
-    "@tsed/ajv": "6.128.1",
-    "@tsed/core": "6.128.1",
-    "@tsed/di": "6.128.1",
-    "@tsed/json-mapper": "6.128.1",
-    "@tsed/schema": "6.128.1",
->>>>>>> 81d94cb8
     "knex": "^0.95.11",
     "objection": "^2.2.15",
     "sqlite3": "^5.0.2"
   },
   "peerDependencies": {
-<<<<<<< HEAD
     "@tsed/ajv": "^7.0.0-beta.17",
     "@tsed/core": "^7.0.0-beta.17",
     "@tsed/di": "^7.0.0-beta.17",
     "@tsed/json-mapper": "^7.0.0-beta.17",
     "@tsed/schema": "^7.0.0-beta.17",
-=======
-    "@tsed/ajv": "^6.128.1",
-    "@tsed/core": "^6.128.1",
-    "@tsed/di": "^6.128.1",
-    "@tsed/json-mapper": "^6.128.1",
-    "@tsed/schema": "^6.128.1",
->>>>>>> 81d94cb8
     "knex": ">=0.94.0",
     "objection": ">=2.0.0"
   },
