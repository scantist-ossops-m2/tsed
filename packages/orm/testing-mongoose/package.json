--- conflicted
+++ resolved
@@ -1,10 +1,6 @@
 {
   "name": "@tsed/testing-mongoose",
-<<<<<<< HEAD
-  "version": "7.0.0-beta.8",
-=======
-  "version": "6.113.0",
->>>>>>> edc607ca
+  "version": "7.0.0-beta.7",
   "description": "A TypeScript Framework on top of Express",
   "private": false,
   "source": "./src/index.ts",
@@ -28,25 +24,14 @@
     "tslib": "2.3.1"
   },
   "devDependencies": {
-<<<<<<< HEAD
-    "@tsed/common": "7.0.0-beta.8",
-    "@tsed/core": "7.0.0-beta.8",
-    "@tsed/mongoose": "7.0.0-beta.8"
+    "@tsed/common": "7.0.0-beta.7",
+    "@tsed/core": "7.0.0-beta.7",
+    "@tsed/mongoose": "7.0.0-beta.7"
   },
   "peerDependencies": {
-    "@tsed/common": "^7.0.0-beta.8",
-    "@tsed/core": "^7.0.0-beta.8",
-    "@tsed/mongoose": "^7.0.0-beta.8",
-=======
-    "@tsed/common": "6.113.0",
-    "@tsed/core": "6.113.0",
-    "@tsed/mongoose": "6.113.0"
-  },
-  "peerDependencies": {
-    "@tsed/common": "^6.113.0",
-    "@tsed/core": "^6.113.0",
-    "@tsed/mongoose": "^6.113.0",
->>>>>>> edc607ca
+    "@tsed/common": "^7.0.0-beta.7",
+    "@tsed/core": "^7.0.0-beta.7",
+    "@tsed/mongoose": "^7.0.0-beta.7",
     "mongoose": "^6.1.7"
   }
 }