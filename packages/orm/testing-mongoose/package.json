{
  "name": "@tsed/testing-mongoose",
<<<<<<< HEAD
  "version": "7.35.0-beta.4",
=======
  "version": "7.34.8",
>>>>>>> eed91ec7
  "description": "A TypeScript Framework on top of Express",
  "private": false,
  "source": "./src/index.ts",
  "main": "./lib/cjs/index.js",
  "module": "./lib/esm/index.js",
  "typings": "./lib/types/index.d.ts",
  "exports": {
    "types": "./lib/types/index.d.ts",
    "import": "./lib/esm/index.js",
    "require": "./lib/cjs/index.js",
    "default": "./lib/esm/index.js"
  },
  "scripts": {
    "build": "yarn build:ts",
    "build:ts": "tsc --build tsconfig.json && tsc --build tsconfig.esm.json",
    "lint": "eslint '**/*.{ts,js}'",
    "lint:fix": "eslint '**/*.{ts,js}' --fix"
  },
  "dependencies": {
    "mongodb-memory-server": "^8.0.2",
    "semver": "^7.3.5",
    "tslib": "2.5.0"
  },
  "devDependencies": {
<<<<<<< HEAD
    "@tsed/common": "7.35.0-beta.4",
    "@tsed/core": "7.35.0-beta.4",
    "@tsed/eslint": "7.35.0-beta.4",
    "@tsed/mongoose": "7.35.0-beta.4",
    "@tsed/typescript": "7.35.0-beta.4",
    "eslint": "^8.12.0"
  },
  "peerDependencies": {
    "@tsed/common": "^7.35.0-beta.4",
    "@tsed/core": "^7.35.0-beta.4",
    "@tsed/mongoose": "^7.35.0-beta.4",
=======
    "@tsed/common": "7.34.8",
    "@tsed/core": "7.34.8",
    "@tsed/eslint": "7.34.8",
    "@tsed/mongoose": "7.34.8",
    "@tsed/typescript": "7.34.8",
    "eslint": "^8.12.0"
  },
  "peerDependencies": {
    "@tsed/common": "^7.34.8",
    "@tsed/core": "^7.34.8",
    "@tsed/mongoose": "^7.34.8",
>>>>>>> eed91ec7
    "mongoose": "^6.1.7"
  }
}<|MERGE_RESOLUTION|>--- conflicted
+++ resolved
@@ -1,10 +1,6 @@
 {
   "name": "@tsed/testing-mongoose",
-<<<<<<< HEAD
-  "version": "7.35.0-beta.4",
-=======
   "version": "7.34.8",
->>>>>>> eed91ec7
   "description": "A TypeScript Framework on top of Express",
   "private": false,
   "source": "./src/index.ts",
@@ -29,19 +25,6 @@
     "tslib": "2.5.0"
   },
   "devDependencies": {
-<<<<<<< HEAD
-    "@tsed/common": "7.35.0-beta.4",
-    "@tsed/core": "7.35.0-beta.4",
-    "@tsed/eslint": "7.35.0-beta.4",
-    "@tsed/mongoose": "7.35.0-beta.4",
-    "@tsed/typescript": "7.35.0-beta.4",
-    "eslint": "^8.12.0"
-  },
-  "peerDependencies": {
-    "@tsed/common": "^7.35.0-beta.4",
-    "@tsed/core": "^7.35.0-beta.4",
-    "@tsed/mongoose": "^7.35.0-beta.4",
-=======
     "@tsed/common": "7.34.8",
     "@tsed/core": "7.34.8",
     "@tsed/eslint": "7.34.8",
@@ -53,7 +36,6 @@
     "@tsed/common": "^7.34.8",
     "@tsed/core": "^7.34.8",
     "@tsed/mongoose": "^7.34.8",
->>>>>>> eed91ec7
     "mongoose": "^6.1.7"
   }
 }