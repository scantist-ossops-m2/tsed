{
  "name": "@tsed/typeorm",
<<<<<<< HEAD
  "version": "7.0.0-beta.17",
=======
  "version": "6.128.1",
>>>>>>> 81d94cb8
  "description": "TypeORM package for Ts.ED framework",
  "private": false,
  "source": "./src/index.ts",
  "main": "./lib/cjs/index.js",
  "module": "./lib/esm/index.js",
  "typings": "./lib/types/index.d.ts",
  "exports": {
    "types": "./lib/types/index.d.ts",
    "import": "./lib/esm/index.js",
    "require": "./lib/cjs/index.js",
    "default": "./lib/esm/index.js"
  },
  "scripts": {
    "build": "yarn barrels && yarn run build:esm && yarn run build:cjs",
    "build:cjs": "tsc --build tsconfig.compile.json",
    "build:esm": "tsc --build tsconfig.compile.esm.json",
    "barrels": "yarn barrelsby --delete -d ./src -e \"\\.spec\\.ts\" -e \"__mock__\" -e \".benchmark.ts\"",
    "test": "cross-env NODE_ENV=test jest"
  },
  "dependencies": {
    "tslib": "2.4.0"
  },
  "devDependencies": {
<<<<<<< HEAD
    "@tsed/core": "7.0.0-beta.17",
    "@tsed/di": "7.0.0-beta.17",
    "@tsed/json-mapper": "7.0.0-beta.17",
    "@tsed/schema": "7.0.0-beta.17",
    "typeorm": "^0.2.45"
  },
  "peerDependencies": {
    "@tsed/core": "^7.0.0-beta.17",
    "@tsed/di": "^7.0.0-beta.17",
    "@tsed/json-mapper": "^7.0.0-beta.17",
    "@tsed/schema": "^7.0.0-beta.17",
=======
    "@tsed/core": "6.128.1",
    "@tsed/di": "6.128.1",
    "@tsed/json-mapper": "6.128.1",
    "@tsed/schema": "6.128.1",
    "typeorm": "0.2.45"
  },
  "peerDependencies": {
    "@tsed/core": "^6.128.1",
    "@tsed/di": "^6.128.1",
    "@tsed/json-mapper": "^6.128.1",
    "@tsed/schema": "^6.128.1",
>>>>>>> 81d94cb8
    "typeorm": "^0.2.26"
  }
}<|MERGE_RESOLUTION|>--- conflicted
+++ resolved
@@ -1,10 +1,6 @@
 {
   "name": "@tsed/typeorm",
-<<<<<<< HEAD
   "version": "7.0.0-beta.17",
-=======
-  "version": "6.128.1",
->>>>>>> 81d94cb8
   "description": "TypeORM package for Ts.ED framework",
   "private": false,
   "source": "./src/index.ts",
@@ -28,7 +24,6 @@
     "tslib": "2.4.0"
   },
   "devDependencies": {
-<<<<<<< HEAD
     "@tsed/core": "7.0.0-beta.17",
     "@tsed/di": "7.0.0-beta.17",
     "@tsed/json-mapper": "7.0.0-beta.17",
@@ -40,19 +35,6 @@
     "@tsed/di": "^7.0.0-beta.17",
     "@tsed/json-mapper": "^7.0.0-beta.17",
     "@tsed/schema": "^7.0.0-beta.17",
-=======
-    "@tsed/core": "6.128.1",
-    "@tsed/di": "6.128.1",
-    "@tsed/json-mapper": "6.128.1",
-    "@tsed/schema": "6.128.1",
-    "typeorm": "0.2.45"
-  },
-  "peerDependencies": {
-    "@tsed/core": "^6.128.1",
-    "@tsed/di": "^6.128.1",
-    "@tsed/json-mapper": "^6.128.1",
-    "@tsed/schema": "^6.128.1",
->>>>>>> 81d94cb8
     "typeorm": "^0.2.26"
   }
 }