--- conflicted
+++ resolved
@@ -1,10 +1,6 @@
 {
   "name": "@tsed/perf",
-<<<<<<< HEAD
-  "version": "7.35.0-beta.4",
-=======
   "version": "7.34.8",
->>>>>>> eed91ec7
   "description": "Perf module tool",
   "private": false,
   "source": "./src/index.ts",
@@ -24,22 +20,13 @@
     "lint:fix": "eslint '**/*.{ts,js}' --fix"
   },
   "dependencies": {
-<<<<<<< HEAD
-    "@tsed/core": "7.35.0-beta.4",
-=======
     "@tsed/core": "7.34.8",
->>>>>>> eed91ec7
     "chalk": "^4.1.0",
     "tslib": "2.5.0"
   },
   "devDependencies": {
-<<<<<<< HEAD
-    "@tsed/eslint": "7.35.0-beta.4",
-    "@tsed/typescript": "7.35.0-beta.4",
-=======
     "@tsed/eslint": "7.34.8",
     "@tsed/typescript": "7.34.8",
->>>>>>> eed91ec7
     "eslint": "^8.12.0"
   },
   "peerDependencies": {}
