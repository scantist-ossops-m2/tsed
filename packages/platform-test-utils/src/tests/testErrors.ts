import "@tsed/ajv";
import {BodyParams, Controller, Err, Get, Middleware, PlatformTest, Post, UseAfter} from "@tsed/common";
import {Env} from "@tsed/core";
import {Description, Name, Required, Returns, Summary} from "@tsed/schema";
import {expect} from "chai";
import * as SuperTest from "supertest";
import {CustomBadRequest} from "../errors/CustomBadRequest";
import {CustomInternalError} from "../errors/CustomInternalError";
import {PlatformTestOptions} from "../interfaces";

class CustomModel {
  @Required() name: string;
}

class CustomPropModel {
  @Name("role_item")
  @Required()
  roleItem: string;
}

@Middleware()
class ErrorMiddleware {
  use(@Err() error: any) {
    return {
      message: "no error"
    };
  }
}

@Middleware()
class FakeMiddleware {
  use() {
    return {
      message: "should not be called by the platform when endpoint throw an error"
    };
  }
}

@Controller("/errors")
export class ErrorsCtrl {
  @Get("/scenario-1")
  @(Returns(500).Description("Custom Bad Request"))
  public scenario1() {
    throw new CustomBadRequest("Custom Bad Request");
  }

  @Get("/scenario-2")
  @(Returns(500).Description("Internal Server Error"))
  public scenario2() {
    throw new Error("My error");
  }

  @Get("/scenario-3")
  @(Returns(400).Description("Bad request"))
  public scenario3() {
    throw new CustomInternalError("My custom error");
  }

  @Post("/scenario-4")
  @(Returns(400).Description("Bad request"))
  public scenario4(@Required() @BodyParams("name") name: string) {
    return name;
  }

  @Post("/scenario-5")
  @(Returns(400).Description("Bad request"))
  public scenario5(
    @Required()
    @BodyParams()
    model: CustomModel
  ) {
    return model;
  }

  @Post("/scenario-6")
  @Summary("Throw a Required prop if prop name is required")
  @Description(`Return a required error`)
  @(Returns(400).Description("Bad request"))
  public scenario6(
    @Required()
    @BodyParams()
    model: CustomPropModel
  ) {
    return model;
  }

  @Get("/scenario-7")
  @(Returns(400).Description("Bad request"))
  @UseAfter(FakeMiddleware)
  @UseAfter(ErrorMiddleware)
  public scenario7() {
    throw new CustomInternalError("My custom error");
  }
}

export function testErrors(options: PlatformTestOptions) {
  let request: SuperTest.SuperTest<SuperTest.Test>;
  before(
    PlatformTest.bootstrap(options.server, {
      ...options,
      env: Env.TEST,
      mount: {
        "/rest": [ErrorsCtrl]
      }
    })
  );
  before(() => {
    request = SuperTest(PlatformTest.callback());
  });
  after(PlatformTest.reset);

  it("Scenario 1: GET /rest/errors/scenario-1", async () => {
    const response: any = await request.get("/rest/errors/scenario-1").expect(400);

    expect(response.headers["x-header-error"]).to.eq("deny");
    expect(response.body).to.deep.eq({
      name: "CUSTOM_BAD_REQUEST",
      message: "Custom Bad Request",
      status: 400,
      errors: ["test"]
    });
  });

  it("Scenario 2: GET /rest/errors/scenario-2", async () => {
    const response: any = await request.get("/rest/errors/scenario-2").expect(500);

    expect(response.body).to.deep.eq({
      errors: [],
      message: "My error",
      name: "Error",
      status: 500
    });
  });

  it("Scenario 3: GET /rest/errors/scenario-3", async () => {
    const response: any = await request.get("/rest/errors/scenario-3").expect(500);

    expect(response.headers["x-header-error"]).to.eq("deny");
    expect(response.body).to.deep.eq({
      name: "CUSTOM_INTERNAL_SERVER_ERROR",
      message: "My custom error",
      status: 500,
      errors: ["test"]
    });
  });

  it("Scenario 4: POST /rest/errors/scenario-4", async () => {
    const response: any = await request.post("/rest/errors/scenario-4").expect(400);

    expect(response.body).to.deep.eq({
      name: "REQUIRED_VALIDATION_ERROR",
      message: "Bad request on parameter \"request.body.name\".\nIt should have required parameter 'name'",
      status: 400,
      errors: [
        {
          dataPath: "",
          keyword: "required",
          message: "It should have required parameter 'name'",
          modelName: "body",
          params: {missingProperty: "name"},
          schemaPath: "#/required"
        }
      ]
    });
  });

  it("Scenario 5: POST /rest/errors/scenario-5", async () => {
    const response: any = await request.post("/rest/errors/scenario-5").expect(400);

<<<<<<< HEAD
    expect(response.body).to.deep.eq({
      name: "AJV_VALIDATION_ERROR",
      message: "Bad request on parameter \"request.body\".\nCustomModel should have required property 'name'. Given value: \"undefined\"",
      status: 400,
      errors: [
        {
          keyword: "required",
          dataPath: "",
          schemaPath: "#/required",
          params: {missingProperty: "name"},
          message: "should have required property 'name'",
          modelName: "CustomModel"
        }
      ]
    });
=======
    expect(response.text).to.deep.eq(
      'Bad request on parameter "request.body".<br />CustomModel should have required property \'name\'. Given value: "undefined"'
    );
    // expect(response.body).to.deep.eq({
    //   "name": "AJV_VALIDATION_ERROR",
    //   "message": "Bad request on parameter \"request.body\".\nCustomModel should have required property 'name'. Given value: \"undefined\"",
    //   "status": 400,
    //   "errors": [{
    //     "keyword": "required",
    //     "dataPath": "",
    //     "schemaPath": "#/required",
    //     "params": {"missingProperty": "name"},
    //     "message": "should have required property 'name'",
    //     "modelName": "CustomModel"
    //   }]
    // });
>>>>>>> 98ac3206
  });

  it("Scenario 6: POST /rest/errors/scenario-6", async () => {
    const response: any = await request.post(`/rest/errors/scenario-6`).send({}).expect(400);

<<<<<<< HEAD
    expect(response.body).to.deep.eq({
      name: "AJV_VALIDATION_ERROR",
      message:
        "Bad request on parameter \"request.body\".\nCustomPropModel should have required property 'role_item'. Given value: \"undefined\"",
      status: 400,
      errors: [
        {
          keyword: "required",
          dataPath: "",
          schemaPath: "#/required",
          params: {missingProperty: "role_item"},
          message: "should have required property 'role_item'",
          modelName: "CustomPropModel"
        }
      ]
    });
  });

  it("Scenario 7: GET /rest/errors/scenario-7", async () => {
    const response: any = await request.get("/rest/errors/scenario-7").expect(200);

    expect(response.body).to.deep.eq({
      message: "no error"
    });
=======
    expect(response.text).to.deep.eq(
      'Bad request on parameter "request.body".<br />CustomPropModel should have required property \'role_item\'. Given value: "undefined"'
    );
>>>>>>> 98ac3206
  });
}<|MERGE_RESOLUTION|>--- conflicted
+++ resolved
@@ -167,10 +167,9 @@
   it("Scenario 5: POST /rest/errors/scenario-5", async () => {
     const response: any = await request.post("/rest/errors/scenario-5").expect(400);
 
-<<<<<<< HEAD
     expect(response.body).to.deep.eq({
       name: "AJV_VALIDATION_ERROR",
-      message: "Bad request on parameter \"request.body\".\nCustomModel should have required property 'name'. Given value: \"undefined\"",
+      message: 'Bad request on parameter "request.body".\nCustomModel should have required property \'name\'. Given value: "undefined"',
       status: 400,
       errors: [
         {
@@ -183,34 +182,15 @@
         }
       ]
     });
-=======
-    expect(response.text).to.deep.eq(
-      'Bad request on parameter "request.body".<br />CustomModel should have required property \'name\'. Given value: "undefined"'
-    );
-    // expect(response.body).to.deep.eq({
-    //   "name": "AJV_VALIDATION_ERROR",
-    //   "message": "Bad request on parameter \"request.body\".\nCustomModel should have required property 'name'. Given value: \"undefined\"",
-    //   "status": 400,
-    //   "errors": [{
-    //     "keyword": "required",
-    //     "dataPath": "",
-    //     "schemaPath": "#/required",
-    //     "params": {"missingProperty": "name"},
-    //     "message": "should have required property 'name'",
-    //     "modelName": "CustomModel"
-    //   }]
-    // });
->>>>>>> 98ac3206
   });
 
   it("Scenario 6: POST /rest/errors/scenario-6", async () => {
     const response: any = await request.post(`/rest/errors/scenario-6`).send({}).expect(400);
 
-<<<<<<< HEAD
     expect(response.body).to.deep.eq({
       name: "AJV_VALIDATION_ERROR",
       message:
-        "Bad request on parameter \"request.body\".\nCustomPropModel should have required property 'role_item'. Given value: \"undefined\"",
+        'Bad request on parameter "request.body".\nCustomPropModel should have required property \'role_item\'. Given value: "undefined"',
       status: 400,
       errors: [
         {
@@ -231,10 +211,5 @@
     expect(response.body).to.deep.eq({
       message: "no error"
     });
-=======
-    expect(response.text).to.deep.eq(
-      'Bad request on parameter "request.body".<br />CustomPropModel should have required property \'role_item\'. Given value: "undefined"'
-    );
->>>>>>> 98ac3206
   });
 }