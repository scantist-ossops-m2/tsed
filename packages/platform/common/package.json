--- conflicted
+++ resolved
@@ -1,10 +1,6 @@
 {
   "name": "@tsed/common",
-<<<<<<< HEAD
-  "version": "7.35.0-beta.4",
-=======
   "version": "7.34.8",
->>>>>>> eed91ec7
   "description": "A TypeScript Framework on top of Express",
   "private": false,
   "source": "./src/index.ts",
@@ -72,22 +68,6 @@
     }
   ],
   "dependencies": {
-<<<<<<< HEAD
-    "@tsed/core": "7.35.0-beta.4",
-    "@tsed/di": "7.35.0-beta.4",
-    "@tsed/exceptions": "7.35.0-beta.4",
-    "@tsed/json-mapper": "7.35.0-beta.4",
-    "@tsed/logger": ">=6.2.2",
-    "@tsed/logger-file": ">=6.2.2",
-    "@tsed/platform-exceptions": "7.35.0-beta.4",
-    "@tsed/platform-log-middleware": "7.35.0-beta.4",
-    "@tsed/platform-middlewares": "7.35.0-beta.4",
-    "@tsed/platform-params": "7.35.0-beta.4",
-    "@tsed/platform-response-filter": "7.35.0-beta.4",
-    "@tsed/platform-router": "7.35.0-beta.4",
-    "@tsed/platform-views": "7.35.0-beta.4",
-    "@tsed/schema": "7.35.0-beta.4",
-=======
     "@tsed/core": "7.34.8",
     "@tsed/di": "7.34.8",
     "@tsed/exceptions": "7.34.8",
@@ -102,22 +82,15 @@
     "@tsed/platform-router": "7.34.8",
     "@tsed/platform-views": "7.34.8",
     "@tsed/schema": "7.34.8",
->>>>>>> eed91ec7
     "@types/json-schema": "7.0.11",
     "accepts": "^1.3.8",
     "tslib": "2.5.0",
     "uuid": "8.3.2"
   },
   "devDependencies": {
-<<<<<<< HEAD
-    "@tsed/components-scan": "7.35.0-beta.4",
-    "@tsed/eslint": "7.35.0-beta.4",
-    "@tsed/typescript": "7.35.0-beta.4",
-=======
     "@tsed/components-scan": "7.34.8",
     "@tsed/eslint": "7.34.8",
     "@tsed/typescript": "7.34.8",
->>>>>>> eed91ec7
     "eslint": "^8.12.0"
   },
   "peerDependencies": {
