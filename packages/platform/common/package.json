{
  "name": "@tsed/common",
<<<<<<< HEAD
  "version": "7.0.0-beta.17",
=======
  "version": "6.128.1",
>>>>>>> 81d94cb8
  "description": "A TypeScript Framework on top of Express",
  "private": false,
  "source": "./src/index.ts",
  "main": "./lib/cjs/index.js",
  "module": "./lib/esm/index.js",
  "typings": "./lib/types/index.d.ts",
  "exports": {
    "types": "./lib/types/index.d.ts",
    "import": "./lib/esm/index.js",
    "require": "./lib/cjs/index.js",
    "default": "./lib/esm/index.js"
  },
  "scripts": {
    "build": "yarn barrels && yarn run build:esm && yarn run build:cjs",
    "build:cjs": "tsc --build tsconfig.compile.json",
    "build:esm": "tsc --build tsconfig.compile.esm.json",
    "barrels": "yarn barrelsby --delete -d ./src -e \"\\.spec\\.ts\" -e \"__mock__\" -e \".benchmark.ts\" -e \"getConfiguration\"",
    "test": "cross-env NODE_ENV=test yarn jest --max-workers=2"
  },
  "keywords": [
    "Express",
    "Koa",
    "TypeScript",
    "typescript",
    "Decorator",
    "decorators",
    "decorator",
    "express",
    "koa",
    "Controller",
    "Inject",
    "ioc",
    "di",
    "mvc",
    "swagger",
    "swagger ui",
    "ES2015",
    "ES6",
    "server",
    "rest",
    "api",
    "validation"
  ],
  "author": {
    "name": "Romain Lenzotti"
  },
  "license": "MIT",
  "bugs": {
    "url": "https://github.com/tsedio/tsed/issues"
  },
  "homepage": "http://tsed.io/",
  "repository": {
    "type": "git",
    "url": "git+https://github.com/tsedio//tsed.git"
  },
  "funding": [
    {
      "type": "github",
      "url": "https://github.com/sponsors/Romakita"
    },
    {
      "type": "opencollective",
      "url": "https://opencollective.com/tsed"
    }
  ],
  "dependencies": {
<<<<<<< HEAD
    "@tsed/components-scan": "7.0.0-beta.17",
    "@tsed/core": "7.0.0-beta.17",
    "@tsed/di": "7.0.0-beta.17",
    "@tsed/exceptions": "7.0.0-beta.17",
    "@tsed/json-mapper": "7.0.0-beta.17",
    "@tsed/logger": ">=6.2.0",
    "@tsed/logger-file": ">=6.2.0",
    "@tsed/perf": "7.0.0-beta.17",
    "@tsed/platform-cache": "7.0.0-beta.17",
    "@tsed/platform-exceptions": "7.0.0-beta.17",
    "@tsed/platform-log-middleware": "7.0.0-beta.17",
    "@tsed/platform-middlewares": "7.0.0-beta.17",
    "@tsed/platform-params": "7.0.0-beta.17",
    "@tsed/platform-response-filter": "7.0.0-beta.17",
    "@tsed/platform-router": "7.0.0-beta.17",
    "@tsed/platform-views": "7.0.0-beta.17",
    "@tsed/schema": "7.0.0-beta.17",
=======
    "@tsed/components-scan": "6.128.1",
    "@tsed/core": "6.128.1",
    "@tsed/di": "6.128.1",
    "@tsed/exceptions": "6.128.1",
    "@tsed/json-mapper": "6.128.1",
    "@tsed/logger": ">=6.2.0",
    "@tsed/logger-file": ">=6.2.0",
    "@tsed/perf": "6.128.1",
    "@tsed/platform-cache": "6.128.1",
    "@tsed/platform-exceptions": "6.128.1",
    "@tsed/platform-log-middleware": "6.128.1",
    "@tsed/platform-middlewares": "6.128.1",
    "@tsed/platform-params": "6.128.1",
    "@tsed/platform-response-filter": "6.128.1",
    "@tsed/platform-views": "6.128.1",
    "@tsed/schema": "6.128.1",
>>>>>>> 81d94cb8
    "@types/json-schema": "7.0.11",
    "@types/on-finished": "2.3.1",
    "on-finished": "2.4.1",
    "tslib": "2.4.0",
    "uuid": "8.3.2"
  },
  "peerDependencies": {
    "@tsed/logger": ">=6.2.0",
    "@tsed/logger-file": ">=6.2.0"
  },
  "peerDependenciesMeta": {
    "@tsed/logger": {
      "optional": false
    },
    "@tsed/logger-file": {
      "optional": false
    }
  },
  "devDependencies": {}
}<|MERGE_RESOLUTION|>--- conflicted
+++ resolved
@@ -1,10 +1,6 @@
 {
   "name": "@tsed/common",
-<<<<<<< HEAD
   "version": "7.0.0-beta.17",
-=======
-  "version": "6.128.1",
->>>>>>> 81d94cb8
   "description": "A TypeScript Framework on top of Express",
   "private": false,
   "source": "./src/index.ts",
@@ -71,7 +67,6 @@
     }
   ],
   "dependencies": {
-<<<<<<< HEAD
     "@tsed/components-scan": "7.0.0-beta.17",
     "@tsed/core": "7.0.0-beta.17",
     "@tsed/di": "7.0.0-beta.17",
@@ -89,24 +84,6 @@
     "@tsed/platform-router": "7.0.0-beta.17",
     "@tsed/platform-views": "7.0.0-beta.17",
     "@tsed/schema": "7.0.0-beta.17",
-=======
-    "@tsed/components-scan": "6.128.1",
-    "@tsed/core": "6.128.1",
-    "@tsed/di": "6.128.1",
-    "@tsed/exceptions": "6.128.1",
-    "@tsed/json-mapper": "6.128.1",
-    "@tsed/logger": ">=6.2.0",
-    "@tsed/logger-file": ">=6.2.0",
-    "@tsed/perf": "6.128.1",
-    "@tsed/platform-cache": "6.128.1",
-    "@tsed/platform-exceptions": "6.128.1",
-    "@tsed/platform-log-middleware": "6.128.1",
-    "@tsed/platform-middlewares": "6.128.1",
-    "@tsed/platform-params": "6.128.1",
-    "@tsed/platform-response-filter": "6.128.1",
-    "@tsed/platform-views": "6.128.1",
-    "@tsed/schema": "6.128.1",
->>>>>>> 81d94cb8
     "@types/json-schema": "7.0.11",
     "@types/on-finished": "2.3.1",
     "on-finished": "2.4.1",
