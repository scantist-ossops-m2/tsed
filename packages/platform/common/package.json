--- conflicted
+++ resolved
@@ -1,10 +1,6 @@
 {
   "name": "@tsed/common",
-<<<<<<< HEAD
   "version": "7.0.0-beta.3",
-=======
-  "version": "6.110.2",
->>>>>>> c20f9cc4
   "description": "A TypeScript Framework on top of Express",
   "private": false,
   "source": "./src/index.ts",
@@ -70,14 +66,13 @@
     }
   ],
   "dependencies": {
-<<<<<<< HEAD
     "@tsed/components-scan": "7.0.0-beta.3",
     "@tsed/core": "7.0.0-beta.3",
     "@tsed/di": "7.0.0-beta.3",
     "@tsed/exceptions": "7.0.0-beta.3",
     "@tsed/json-mapper": "7.0.0-beta.3",
-    "@tsed/logger": "^6.0.0",
-    "@tsed/logger-file": "^6.0.0",
+    "@tsed/logger": ">=6.1.1",
+    "@tsed/logger-file": ">=6.1.0",
     "@tsed/perf": "7.0.0-beta.3",
     "@tsed/platform-cache": "7.0.0-beta.3",
     "@tsed/platform-exceptions": "7.0.0-beta.3",
@@ -87,31 +82,10 @@
     "@tsed/platform-response-filter": "7.0.0-beta.3",
     "@tsed/platform-views": "7.0.0-beta.3",
     "@tsed/schema": "7.0.0-beta.3",
-    "@types/json-schema": "7.0.7",
-    "on-finished": "2.3.0",
-    "tslib": "2.2.0",
-=======
-    "@tsed/components-scan": "6.110.2",
-    "@tsed/core": "6.110.2",
-    "@tsed/di": "6.110.2",
-    "@tsed/exceptions": "6.110.2",
-    "@tsed/json-mapper": "6.110.2",
-    "@tsed/logger": ">=6.1.1",
-    "@tsed/logger-file": ">=6.1.0",
-    "@tsed/perf": "6.110.2",
-    "@tsed/platform-cache": "6.110.2",
-    "@tsed/platform-exceptions": "6.110.2",
-    "@tsed/platform-log-middleware": "6.110.2",
-    "@tsed/platform-middlewares": "6.110.2",
-    "@tsed/platform-params": "6.110.2",
-    "@tsed/platform-response-filter": "6.110.2",
-    "@tsed/platform-views": "6.110.2",
-    "@tsed/schema": "6.110.2",
     "@types/json-schema": "7.0.11",
     "@types/on-finished": "2.3.1",
     "on-finished": "2.4.1",
     "tslib": "2.3.1",
->>>>>>> c20f9cc4
     "uuid": "8.3.2"
   },
   "peerDependencies": {
