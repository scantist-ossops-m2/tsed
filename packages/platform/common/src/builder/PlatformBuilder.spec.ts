--- conflicted
+++ resolved
@@ -255,11 +255,7 @@
       server.addComponents(MyClass);
 
       // THEN
-<<<<<<< HEAD
-      expect(server.injector.settings.imports).to.deep.eq([HealthModule, MyClass]);
-=======
-      expect(normalizePath(server.injector.settings.get("componentsScan"))).to.include(MyClass);
->>>>>>> 7142be9b
+      expect(server.injector.settings.get("imports")).to.deep.eq([HealthModule, MyClass]);
     });
   });
   describe("addControllers", () => {
