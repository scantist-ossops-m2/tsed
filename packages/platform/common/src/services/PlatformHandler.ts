import {AnyToPromiseStatus, catchAsyncError, isFunction, isStream} from "@tsed/core";
import {Inject, Injectable, Provider, ProviderScope} from "@tsed/di";
import {$log} from "@tsed/logger";
import {PlatformParams, PlatformParamsCallback} from "@tsed/platform-params";
import {PlatformResponseFilter} from "@tsed/platform-response-filter";
import {PlatformContextHandler, PlatformHandlerMetadata, PlatformHandlerType, PlatformRouters} from "@tsed/platform-router";
import {promisify} from "util";
import {AnyToPromiseWithCtx} from "../domain/AnyToPromiseWithCtx";
import {PlatformContext} from "../domain/PlatformContext";
import {setResponseHeaders} from "../utils/setResponseHeaders";

/**
 * Platform Handler abstraction layer. Wrap original class method to a pure platform handler (Express, Koa, etc...).
 * @platform
 */
@Injectable({
  scope: ProviderScope.SINGLETON
})
export class PlatformHandler {
  @Inject()
  protected responseFilter: PlatformResponseFilter;

  @Inject()
  protected platformRouters: PlatformRouters;

  @Inject()
  protected platformParams: PlatformParams;

  createHandler(handler: PlatformParamsCallback, handlerMetadata: PlatformHandlerMetadata): PlatformContextHandler {
    return async ($ctx: PlatformContext) => {
      $ctx.handlerMetadata = handlerMetadata;

      const error = await catchAsyncError(() => this.onRequest(handler, $ctx));

      return this.next(error, $ctx.next, $ctx);
    };
  }

  /**
   * @param provider
   * @param propertyKey
   */
  createCustomHandler(provider: Provider, propertyKey: string) {
    const metadata = new PlatformHandlerMetadata({
      provider,
      type: PlatformHandlerType.CUSTOM,
      propertyKey
    });

    const handler = this.platformParams.compileHandler(metadata.store);

    return async ($ctx: PlatformContext) => {
      $ctx.handlerMetadata = metadata;

      // @ts-ignore
      return this.onRequest(handler, $ctx);
    };
  }

  /**
   * Send the response to the consumer.
   * @protected
   * @param $ctx
   */
  async flush($ctx: PlatformContext) {
    const {response} = $ctx;

<<<<<<< HEAD
    if (!response.isDone()) {
      let data = await this.responseFilter.serialize($ctx.data, $ctx as any);
      data = await this.responseFilter.transform(data, $ctx as any);
=======
    if (!ctx.isDone()) {
      data = await this.responseFilter.serialize(data, ctx as any);
      data = await this.responseFilter.transform(data, ctx as any);
>>>>>>> 81d94cb8
      response.body(data);
    }

    return response;
  }

  public setResponseHeaders($ctx: PlatformContext) {
    if (!$ctx.response.isDone()) {
      return setResponseHeaders($ctx);
    }
  }

  /**
   * @param error
   * @param next
   * @param $ctx
   */
  next(error: unknown, next: Function, $ctx: PlatformContext) {
    if (isStream($ctx.data) || $ctx.isDone()) {
      return;
    }

    return error ? next(error) : next();
  }

  /**
   * Call handler when a request his handle
   */
  async onRequest(handler: PlatformParamsCallback, $ctx: PlatformContext): Promise<any> {
    // istanbul ignore next$
    if ($ctx.isDone()) {
      $log.error({
        name: "HEADERS_SENT",
        message: `An endpoint is called but the response is already send to the client. The call comes from the handler: ${$ctx.handlerMetadata.toString()}`
      });
      return;
    }

<<<<<<< HEAD
    try {
      const {handlerMetadata} = $ctx;
      if (handlerMetadata.type === PlatformHandlerType.CTX_FN) {
        return await handler({$ctx});
      }

      const resolver = new AnyToPromiseWithCtx($ctx);

      const {state, data, status, headers} = await resolver.call(handler);

      // Note: restore previous handler metadata (for OIDC)
      $ctx.handlerMetadata = handlerMetadata;

      if (state === AnyToPromiseStatus.RESOLVED) {
        if (status) {
          $ctx.response.status(status);
        }
=======
    const resolver = new AnyToPromiseWithCtx({$ctx, err});

    try {
      const {state, data, status, headers} = await resolver.call(handler);

      if (state === AnyToPromiseStatus.RESOLVED) {
        if (status) {
          $ctx.response.status(status);
        }

        if (headers) {
          $ctx.response.setHeaders(headers);
        }

        if (data !== undefined) {
          $ctx.data = data;
        }

        // Can be canceled by the handler itself
        return await this.onSuccess($ctx.data, requestOptions);
      }
    } catch (er) {
      return this.onError(er, requestOptions);
    }
  }
>>>>>>> 81d94cb8

        if (headers) {
          $ctx.response.setHeaders(headers);
        }

        if (data !== undefined) {
          $ctx.data = data;
        }

        // Can be canceled by the handler itself
        return await this.onSuccess($ctx);
      }
    } catch (error) {
      return this.onError(error, $ctx);
    }
  }

  protected async onError(error: unknown, $ctx: PlatformContext) {
    $ctx.error = error;

    throw error;
  }

  /**
   * Manage success scenario
   * @param $ctx
   * @protected
   */
  protected async onSuccess($ctx: PlatformContext) {
    // istanbul ignore next
    if ($ctx.isDone()) {
      return;
    }

    $ctx.error = null;

    const metadata = $ctx.handlerMetadata;

    // set headers each times that an endpoint is called

    if (metadata.isEndpoint()) {
      this.setResponseHeaders($ctx);
    }

    // call returned middleware
    if (isFunction($ctx.data) && !isStream($ctx.data)) {
      return promisify($ctx.data)($ctx.getRequest(), $ctx.getResponse());
    }

    if (metadata.isFinal()) {
      return this.flush($ctx);
    }
<<<<<<< HEAD
=======

    const handler = this.compileHandler(metadata);

    return async (request: any, response: any, next: any) => {
      return handler({
        next,
        $ctx: request.$ctx
      });
    };
  }

  /**
   * Set response headers
   * @param ctx
   * @protected
   */
  protected setHeaders(ctx: PlatformContext) {
    return setResponseHeaders(ctx);
  }

  protected next(requestOptions: OnRequestOptions) {
    const {$ctx, next} = requestOptions;

    return !$ctx.isDone() && next && next();
  }

  protected getDefaultArgs(metadata: HandlerMetadata) {
    return async (scope: ArgScope<PlatformContext>) =>
      [
        metadata.hasErrorParam && scope.err,
        scope.$ctx.request.request,
        scope.$ctx.response.response,
        metadata.hasNextFunction && scope.next
      ].filter(Boolean);
>>>>>>> 81d94cb8
  }
}<|MERGE_RESOLUTION|>--- conflicted
+++ resolved
@@ -65,15 +65,9 @@
   async flush($ctx: PlatformContext) {
     const {response} = $ctx;
 
-<<<<<<< HEAD
-    if (!response.isDone()) {
+    if (!$ctx.isDone()) {
       let data = await this.responseFilter.serialize($ctx.data, $ctx as any);
       data = await this.responseFilter.transform(data, $ctx as any);
-=======
-    if (!ctx.isDone()) {
-      data = await this.responseFilter.serialize(data, ctx as any);
-      data = await this.responseFilter.transform(data, ctx as any);
->>>>>>> 81d94cb8
       response.body(data);
     }
 
@@ -112,7 +106,6 @@
       return;
     }
 
-<<<<<<< HEAD
     try {
       const {handlerMetadata} = $ctx;
       if (handlerMetadata.type === PlatformHandlerType.CTX_FN) {
@@ -130,33 +123,6 @@
         if (status) {
           $ctx.response.status(status);
         }
-=======
-    const resolver = new AnyToPromiseWithCtx({$ctx, err});
-
-    try {
-      const {state, data, status, headers} = await resolver.call(handler);
-
-      if (state === AnyToPromiseStatus.RESOLVED) {
-        if (status) {
-          $ctx.response.status(status);
-        }
-
-        if (headers) {
-          $ctx.response.setHeaders(headers);
-        }
-
-        if (data !== undefined) {
-          $ctx.data = data;
-        }
-
-        // Can be canceled by the handler itself
-        return await this.onSuccess($ctx.data, requestOptions);
-      }
-    } catch (er) {
-      return this.onError(er, requestOptions);
-    }
-  }
->>>>>>> 81d94cb8
 
         if (headers) {
           $ctx.response.setHeaders(headers);
@@ -209,42 +175,5 @@
     if (metadata.isFinal()) {
       return this.flush($ctx);
     }
-<<<<<<< HEAD
-=======
-
-    const handler = this.compileHandler(metadata);
-
-    return async (request: any, response: any, next: any) => {
-      return handler({
-        next,
-        $ctx: request.$ctx
-      });
-    };
-  }
-
-  /**
-   * Set response headers
-   * @param ctx
-   * @protected
-   */
-  protected setHeaders(ctx: PlatformContext) {
-    return setResponseHeaders(ctx);
-  }
-
-  protected next(requestOptions: OnRequestOptions) {
-    const {$ctx, next} = requestOptions;
-
-    return !$ctx.isDone() && next && next();
-  }
-
-  protected getDefaultArgs(metadata: HandlerMetadata) {
-    return async (scope: ArgScope<PlatformContext>) =>
-      [
-        metadata.hasErrorParam && scope.err,
-        scope.$ctx.request.request,
-        scope.$ctx.response.response,
-        metadata.hasNextFunction && scope.next
-      ].filter(Boolean);
->>>>>>> 81d94cb8
   }
 }