--- conflicted
+++ resolved
@@ -49,12 +49,8 @@
 
     setContext($ctx);
 
-<<<<<<< HEAD
-    return ctx;
-=======
     ignoreLog && $ctx.logger.alterIgnoreLog((ignore, data) => ignoreLog(ignore, data, $ctx.url));
 
     return $ctx;
->>>>>>> 81d94cb8
   };
 }