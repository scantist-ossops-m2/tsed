import {InjectorService} from "@tsed/di";
import {createHttpsServer} from "./createHttpsServer";
import Https from "https";

describe("createHttpsServer", () => {
  afterEach(() => jest.resetAllMocks());
  it("should create an instance of Https (Https port true)", async () => {
    const injector = new InjectorService();
    injector.settings.set("httpsPort", true);

    const fn: any = jest.fn();

    const listener = createHttpsServer(injector, fn)!;

<<<<<<< HEAD
    expect(!!injector.get(Https.Server)).to.be.eq(true);
    expect(listener).to.be.a("function");
=======
    expect(!!injector.get(Https.Server)).toEqual(true);
    expect(!!injector.get(HttpsServer)).toEqual(true);
    expect(listener).toBeInstanceOf(Function);
>>>>>>> f5b918a9

    const server = injector.get(Https.Server);

    jest.spyOn(injector.logger, "info").mockReturnValue(undefined);
    jest.spyOn(injector.logger, "debug").mockReturnValue(undefined);
    jest.spyOn(server, "listen").mockReturnValue(undefined);
    jest.spyOn(server, "address").mockReturnValue({port: 8089});
    jest.spyOn(server, "on").mockImplementation((event: string, cb: any) => {
      if (event === "listening") {
        cb();
      }
    });

    await listener();

    expect(server.listen).toBeCalledWith(true, "0.0.0.0");
    expect(injector.logger.info).toBeCalledWith("Listen server on https://0.0.0.0:8089");
  });

  it("should create a raw object (Https port false)", () => {
    const injector = new InjectorService();
    injector.settings.set("httpsPort", false);

    const fn: any = jest.fn();

    const listener = createHttpsServer(injector, fn);

<<<<<<< HEAD
    expect(injector.get(Https.Server)).to.be.eq(null);
=======
    expect(injector.get(Https.Server)).toEqual(null);
    expect(injector.get(HttpsServer)).toEqual(null);
>>>>>>> f5b918a9

    expect(listener).toBeUndefined();
  });

  it("should create an instance of Https (https port 0)", () => {
    const injector = new InjectorService();
    injector.settings.set("httpsPort", 0);

    const fn: any = jest.fn();

    const listener = createHttpsServer(injector, fn);

<<<<<<< HEAD
    expect(!!injector.get(Https.Server)).to.be.eq(true);
=======
    expect(!!injector.get(Https.Server)).toEqual(true);
    expect(!!injector.get(HttpsServer)).toEqual(true);
>>>>>>> f5b918a9

    expect(listener).toBeInstanceOf(Function);
  });
  it("should create an instance of Https (https port + address)", () => {
    const injector = new InjectorService();
    injector.settings.set("httpsPort", "0.0.0.0:8080");

    const fn: any = jest.fn();

    const listener = createHttpsServer(injector, fn);

<<<<<<< HEAD
    expect(!!injector.get(Https.Server)).to.be.eq(true);
=======
    expect(!!injector.get(Https.Server)).toEqual(true);
    expect(!!injector.get(HttpsServer)).toEqual(true);
>>>>>>> f5b918a9

    expect(listener).toBeInstanceOf(Function);
  });
});<|MERGE_RESOLUTION|>--- conflicted
+++ resolved
@@ -12,14 +12,8 @@
 
     const listener = createHttpsServer(injector, fn)!;
 
-<<<<<<< HEAD
     expect(!!injector.get(Https.Server)).to.be.eq(true);
     expect(listener).to.be.a("function");
-=======
-    expect(!!injector.get(Https.Server)).toEqual(true);
-    expect(!!injector.get(HttpsServer)).toEqual(true);
-    expect(listener).toBeInstanceOf(Function);
->>>>>>> f5b918a9
 
     const server = injector.get(Https.Server);
 
@@ -47,12 +41,7 @@
 
     const listener = createHttpsServer(injector, fn);
 
-<<<<<<< HEAD
     expect(injector.get(Https.Server)).to.be.eq(null);
-=======
-    expect(injector.get(Https.Server)).toEqual(null);
-    expect(injector.get(HttpsServer)).toEqual(null);
->>>>>>> f5b918a9
 
     expect(listener).toBeUndefined();
   });
@@ -65,12 +54,7 @@
 
     const listener = createHttpsServer(injector, fn);
 
-<<<<<<< HEAD
     expect(!!injector.get(Https.Server)).to.be.eq(true);
-=======
-    expect(!!injector.get(Https.Server)).toEqual(true);
-    expect(!!injector.get(HttpsServer)).toEqual(true);
->>>>>>> f5b918a9
 
     expect(listener).toBeInstanceOf(Function);
   });
@@ -82,12 +66,7 @@
 
     const listener = createHttpsServer(injector, fn);
 
-<<<<<<< HEAD
     expect(!!injector.get(Https.Server)).to.be.eq(true);
-=======
-    expect(!!injector.get(Https.Server)).toEqual(true);
-    expect(!!injector.get(HttpsServer)).toEqual(true);
->>>>>>> f5b918a9
 
     expect(listener).toBeInstanceOf(Function);
   });
