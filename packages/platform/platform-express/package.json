--- conflicted
+++ resolved
@@ -1,10 +1,6 @@
 {
   "name": "@tsed/platform-express",
-<<<<<<< HEAD
-  "version": "7.35.0-beta.4",
-=======
   "version": "7.34.8",
->>>>>>> eed91ec7
   "description": "A TypeScript Framework on top of Express",
   "private": false,
   "source": "./src/index.ts",
@@ -67,15 +63,6 @@
     "tslib": "2.5.0"
   },
   "devDependencies": {
-<<<<<<< HEAD
-    "@tsed/common": "7.35.0-beta.4",
-    "@tsed/core": "7.35.0-beta.4",
-    "@tsed/di": "7.35.0-beta.4",
-    "@tsed/eslint": "7.35.0-beta.4",
-    "@tsed/platform-test-sdk": "7.35.0-beta.4",
-    "@tsed/platform-views": "7.35.0-beta.4",
-    "@tsed/typescript": "7.35.0-beta.4",
-=======
     "@tsed/common": "7.34.8",
     "@tsed/core": "7.34.8",
     "@tsed/di": "7.34.8",
@@ -83,7 +70,6 @@
     "@tsed/platform-test-sdk": "7.34.8",
     "@tsed/platform-views": "7.34.8",
     "@tsed/typescript": "7.34.8",
->>>>>>> eed91ec7
     "@types/body-parser": "1.19.2",
     "@types/compression": "1.7.2",
     "@types/cookie-parser": "1.4.2",
@@ -100,16 +86,6 @@
     "method-override": "3.0.0"
   },
   "peerDependencies": {
-<<<<<<< HEAD
-    "@tsed/common": "^7.35.0-beta.4",
-    "@tsed/core": "^7.35.0-beta.4",
-    "@tsed/di": "^7.35.0-beta.4",
-    "@tsed/json-mapper": "^7.35.0-beta.4",
-    "@tsed/logger": ">=6.2.2",
-    "@tsed/openspec": "^7.35.0-beta.4",
-    "@tsed/platform-views": "^7.35.0-beta.4",
-    "@tsed/schema": "^7.35.0-beta.4",
-=======
     "@tsed/common": "^7.34.8",
     "@tsed/core": "^7.34.8",
     "@tsed/di": "^7.34.8",
@@ -118,7 +94,6 @@
     "@tsed/openspec": "^7.34.8",
     "@tsed/platform-views": "^7.34.8",
     "@tsed/schema": "^7.34.8",
->>>>>>> eed91ec7
     "@types/multer": "^1.4.5",
     "body-parser": "^1.19.0",
     "multer": "^1.4.5-lts.1"
