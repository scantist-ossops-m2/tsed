--- conflicted
+++ resolved
@@ -1,10 +1,6 @@
 {
   "name": "@tsed/platform-express",
-<<<<<<< HEAD
   "version": "7.0.0-beta.3",
-=======
-  "version": "6.110.2",
->>>>>>> c20f9cc4
   "description": "A TypeScript Framework on top of Express",
   "private": false,
   "source": "./src/index.ts",
@@ -65,22 +61,13 @@
     "tslib": "2.3.1"
   },
   "devDependencies": {
-<<<<<<< HEAD
     "@tsed/common": "7.0.0-beta.3",
     "@tsed/core": "7.0.0-beta.3",
     "@tsed/di": "7.0.0-beta.3",
     "@tsed/platform-test-utils": "7.0.0-beta.3",
-    "@types/body-parser": "1.19.0",
-    "@types/compression": "1.7.0",
-=======
-    "@tsed/common": "6.110.2",
-    "@tsed/core": "6.110.2",
-    "@tsed/di": "6.110.2",
-    "@tsed/platform-test-utils": "6.110.2",
-    "@tsed/platform-views": "6.110.2",
+    "@tsed/platform-views": "7.0.0-beta.3",
     "@types/body-parser": "1.19.2",
     "@types/compression": "1.7.2",
->>>>>>> c20f9cc4
     "@types/cookie-parser": "1.4.2",
     "@types/express": "^4.17.7",
     "@types/express-session": "1.17.4",
@@ -94,24 +81,14 @@
     "method-override": "3.0.0"
   },
   "peerDependencies": {
-<<<<<<< HEAD
     "@tsed/common": "^7.0.0-beta.3",
     "@tsed/core": "^7.0.0-beta.3",
     "@tsed/di": "^7.0.0-beta.3",
     "@tsed/json-mapper": "^7.0.0-beta.3",
-    "@tsed/logger": ">=6.0.0",
+    "@tsed/logger": ">=6.1.1",
     "@tsed/openspec": "^7.0.0-beta.3",
+    "@tsed/platform-views": "^7.0.0-beta.3",
     "@tsed/schema": "^7.0.0-beta.3",
-=======
-    "@tsed/common": "^6.110.2",
-    "@tsed/core": "^6.110.2",
-    "@tsed/di": "^6.110.2",
-    "@tsed/json-mapper": "^6.110.2",
-    "@tsed/logger": ">=6.1.1",
-    "@tsed/openspec": "^6.110.2",
-    "@tsed/platform-views": "^6.110.2",
-    "@tsed/schema": "^6.110.2",
->>>>>>> c20f9cc4
     "@types/multer": "^1.4.5",
     "body-parser": "1.19.0"
   },
