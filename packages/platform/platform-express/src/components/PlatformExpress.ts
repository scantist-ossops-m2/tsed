--- conflicted
+++ resolved
@@ -1,7 +1,6 @@
 import {
   bindContext,
   createContext,
-  getContext,
   InjectorService,
   PlatformAdapter,
   PlatformApplication,
@@ -18,7 +17,6 @@
 import {OptionsJson, OptionsText, OptionsUrlencoded} from "body-parser";
 import Express from "express";
 import type multer from "multer";
-import onFinished from "on-finished";
 import {promisify} from "util";
 import {PlatformExpressStaticsOptions} from "../interfaces/PlatformExpressStaticsOptions";
 import {staticsMiddleware} from "../middlewares/staticsMiddleware";
@@ -106,7 +104,6 @@
     injector.settings.get("env") === Env.PROD && app.getApp().disable("x-powered-by");
 
     await this.configureViewsEngine();
-    this.useContext();
   }
 
   async afterLoadRoutes() {
@@ -115,19 +112,17 @@
 
     // NOT FOUND
     app.use((req: any, res: any, next: any) => {
-      const $ctx = getContext()!;
-      !$ctx.isDone() && platformExceptions.resourceNotFound($ctx);
+      const {$ctx} = req;
+      !$ctx.isDone() && platformExceptions?.resourceNotFound(req.$ctx);
     });
 
     // EXCEPTION FILTERS
     app.use((err: any, req: any, res: any, next: any) => {
-      const $ctx = getContext()!;
-
-      !$ctx.isDone() && platformExceptions.catch(err, $ctx);
-    });
-  }
-
-<<<<<<< HEAD
+      const {$ctx} = req;
+      !$ctx.isDone() && platformExceptions?.catch(err, $ctx);
+    });
+  }
+
   mapLayers(layers: PlatformLayer[]) {
     const app = this.getPlatformApplication();
     const rawApp: any = app.getApp();
@@ -146,23 +141,22 @@
   mapHandler(handler: Function, metadata: PlatformHandlerMetadata) {
     switch (metadata.type) {
       case PlatformHandlerType.RAW_ERR_FN:
-        return (error: unknown, req: any, res: any, next: any) => handler(error, req, res, bindContext(next));
+        return handler;
       case PlatformHandlerType.RAW_FN:
-        return (req: any, res: any, next: any) => handler(req, res, bindContext(next));
+        return handler;
       case PlatformHandlerType.ERR_MIDDLEWARE:
         return async (error: unknown, req: any, res: any, next: any) => {
-          const $ctx = getContext<PlatformContext>()!;
+          const {$ctx} = req.$ctx;
+
           $ctx.next = next;
           $ctx.error = error;
 
           await handler($ctx);
         };
       default:
-        return async (req: any, res: any, next: any) => {
-          const $ctx = getContext<PlatformContext>()!;
-          $ctx.next = next;
-
-          await handler($ctx);
+        return (req: any, res: any, next: any) => {
+          req.$ctx.next = next;
+          handler(req.$ctx);
         };
     }
   }
@@ -171,18 +165,6 @@
     const app = this.getPlatformApplication();
     const invoke = createContext(this.injector);
 
-    app.use(async (request: any, response: any, next: any) => {
-      const $ctx = await invoke({
-        request,
-        response
-      });
-
-      await $ctx.start();
-=======
-  useContext(): this {
-    const app = this.getPlatformApplication();
-    const invoke = createContext(this.injector);
-
     this.injector.logger.debug("Mount app context");
 
     app.getApp().use(async (request: any, response: any, next: any) => {
@@ -190,11 +172,8 @@
       await $ctx.start();
 
       $ctx.response.getRes().on("finish", () => $ctx.finish());
->>>>>>> 81d94cb8
-
-      onFinished(response, () => $ctx.finish());
-
-      return $ctx.runInContext(next);
+
+      return next();
     });
 
     return this;
@@ -210,28 +189,6 @@
     };
   }
 
-<<<<<<< HEAD
-=======
-  router(routerOptions: Partial<RouterOptions> = {}) {
-    const options = Object.assign(
-      {
-        mergeParams: true
-      },
-      this.injector.settings.get("express.router", {}),
-      routerOptions
-    );
-
-    const router = Express.Router(options);
-
-    return {
-      router,
-      callback() {
-        return router;
-      }
-    };
-  }
-
->>>>>>> 81d94cb8
   multipart(options: PlatformMulterSettings): PlatformMulter {
     const m = this.#multer(options);
 
