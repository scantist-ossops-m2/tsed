{
  "name": "@tsed/platform-koa",
<<<<<<< HEAD
  "version": "7.0.0-beta.8",
=======
  "version": "6.113.0",
>>>>>>> edc607ca
  "description": "Koa package for Ts.ED framework",
  "private": false,
  "source": "./src/index.ts",
  "main": "./lib/cjs/index.js",
  "module": "./lib/esm/index.js",
  "typings": "./lib/types/index.d.ts",
  "exports": {
    "types": "./lib/types/index.d.ts",
    "import": "./lib/esm/index.js",
    "require": "./lib/cjs/index.js",
    "default": "./lib/esm/index.js"
  },
  "scripts": {
    "build": "yarn barrels && yarn run build:esm && yarn run build:cjs",
    "build:cjs": "tsc --build tsconfig.compile.json",
    "build:esm": "tsc --build tsconfig.compile.esm.json",
    "barrels": "yarn barrelsby --delete -d ./src -e \"\\.spec\\.ts\" -e \"__mock__\" -e \".benchmark.ts\"",
    "start": "ts-node -r tsconfig-paths/register test/app/index.ts"
  },
  "keywords": [
    "Koa",
    "TypeScript",
    "typescript",
    "Decorator",
    "decorators",
    "decorator",
    "koa",
    "Controller",
    "Inject",
    "ioc",
    "di",
    "mvc",
    "swagger",
    "swagger ui",
    "ES2015",
    "ES6",
    "server",
    "rest",
    "api",
    "validation"
  ],
  "author": {
    "name": "Romain Lenzotti"
  },
  "license": "MIT",
  "bugs": {
    "url": "https://github.com/tsedio/tsed/issues"
  },
  "homepage": "http://tsed.io/",
  "repository": {
    "type": "git",
    "url": "git+https://github.com/tsedio/tsed.git"
  },
  "devDependencies": {
    "@koa/cors": "3.3.0",
<<<<<<< HEAD
    "@tsed/common": "7.0.0-beta.8",
    "@tsed/core": "7.0.0-beta.8",
    "@tsed/di": "7.0.0-beta.8",
    "@tsed/platform-test-utils": "7.0.0-beta.8",
=======
    "@tsed/common": "6.113.0",
    "@tsed/core": "6.113.0",
    "@tsed/di": "6.113.0",
    "@tsed/platform-test-utils": "6.113.0",
>>>>>>> edc607ca
    "@types/koa": "2.13.4",
    "@types/koa-bodyparser": "4.3.7",
    "@types/koa-compose": "3.2.5",
    "@types/koa-compress": "4.0.3",
    "@types/koa-json": "2.0.20",
    "@types/koa-mount": "4.0.1",
    "@types/koa-send": "4.1.3",
    "@types/koa-session": "5.10.6",
    "@types/koa__router": "8.0.11",
    "koa": "2.13.4",
    "koa-bodyparser": "4.3.0",
    "koa-compress": "5.1.0",
    "koa-override": "3.0.0",
    "koa-qs": "^3.0.0",
    "koa-session": "6.2.0"
  },
  "dependencies": {
    "@koa/router": "^10.1.1",
    "encodeurl": "^1.0.2",
    "koa-send": "5.0.1",
    "multer": "^1.4.2",
    "tslib": "2.3.1"
  },
  "peerDependencies": {
<<<<<<< HEAD
    "@tsed/common": "^7.0.0-beta.8",
    "@tsed/core": "^7.0.0-beta.8",
    "@tsed/di": "^7.0.0-beta.8",
    "@tsed/json-mapper": "^7.0.0-beta.8",
    "@tsed/logger": ">=6.1.1",
    "@tsed/openspec": "^7.0.0-beta.8",
    "@tsed/schema": "^7.0.0-beta.8",
=======
    "@tsed/common": "^6.113.0",
    "@tsed/core": "^6.113.0",
    "@tsed/di": "^6.113.0",
    "@tsed/json-mapper": "^6.113.0",
    "@tsed/logger": ">=6.1.1",
    "@tsed/openspec": "^6.113.0",
    "@tsed/schema": "^6.113.0",
>>>>>>> edc607ca
    "koa": ">=2.13.0",
    "koa-bodyparser": ">=4.3.0",
    "koa-compress": ">=5.0.1",
    "koa-override": ">=3.0.0",
    "koa-qs": ">=3.0.0",
    "koa-session": ">=6.2.0"
  },
  "peerDependenciesMeta": {
    "@tsed/common": {
      "optional": false
    },
    "@tsed/core": {
      "optional": false
    },
    "@tsed/di": {
      "optional": false
    },
    "@tsed/json-mapper": {
      "optional": false
    },
    "@tsed/openspec": {
      "optional": false
    },
    "@tsed/schema": {
      "optional": false
    },
    "@tsed/logger": {
      "optional": false
    }
  }
}<|MERGE_RESOLUTION|>--- conflicted
+++ resolved
@@ -1,10 +1,6 @@
 {
   "name": "@tsed/platform-koa",
-<<<<<<< HEAD
-  "version": "7.0.0-beta.8",
-=======
-  "version": "6.113.0",
->>>>>>> edc607ca
+  "version": "7.0.0-beta.7",
   "description": "Koa package for Ts.ED framework",
   "private": false,
   "source": "./src/index.ts",
@@ -60,17 +56,10 @@
   },
   "devDependencies": {
     "@koa/cors": "3.3.0",
-<<<<<<< HEAD
-    "@tsed/common": "7.0.0-beta.8",
-    "@tsed/core": "7.0.0-beta.8",
-    "@tsed/di": "7.0.0-beta.8",
-    "@tsed/platform-test-utils": "7.0.0-beta.8",
-=======
-    "@tsed/common": "6.113.0",
-    "@tsed/core": "6.113.0",
-    "@tsed/di": "6.113.0",
-    "@tsed/platform-test-utils": "6.113.0",
->>>>>>> edc607ca
+    "@tsed/common": "7.0.0-beta.7",
+    "@tsed/core": "7.0.0-beta.7",
+    "@tsed/di": "7.0.0-beta.7",
+    "@tsed/platform-test-utils": "7.0.0-beta.7",
     "@types/koa": "2.13.4",
     "@types/koa-bodyparser": "4.3.7",
     "@types/koa-compose": "3.2.5",
@@ -95,23 +84,13 @@
     "tslib": "2.3.1"
   },
   "peerDependencies": {
-<<<<<<< HEAD
-    "@tsed/common": "^7.0.0-beta.8",
-    "@tsed/core": "^7.0.0-beta.8",
-    "@tsed/di": "^7.0.0-beta.8",
-    "@tsed/json-mapper": "^7.0.0-beta.8",
+    "@tsed/common": "^7.0.0-beta.7",
+    "@tsed/core": "^7.0.0-beta.7",
+    "@tsed/di": "^7.0.0-beta.7",
+    "@tsed/json-mapper": "^7.0.0-beta.7",
     "@tsed/logger": ">=6.1.1",
-    "@tsed/openspec": "^7.0.0-beta.8",
-    "@tsed/schema": "^7.0.0-beta.8",
-=======
-    "@tsed/common": "^6.113.0",
-    "@tsed/core": "^6.113.0",
-    "@tsed/di": "^6.113.0",
-    "@tsed/json-mapper": "^6.113.0",
-    "@tsed/logger": ">=6.1.1",
-    "@tsed/openspec": "^6.113.0",
-    "@tsed/schema": "^6.113.0",
->>>>>>> edc607ca
+    "@tsed/openspec": "^7.0.0-beta.7",
+    "@tsed/schema": "^7.0.0-beta.7",
     "koa": ">=2.13.0",
     "koa-bodyparser": ">=4.3.0",
     "koa-compress": ">=5.0.1",
