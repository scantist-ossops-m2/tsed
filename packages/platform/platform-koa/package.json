--- conflicted
+++ resolved
@@ -1,10 +1,6 @@
 {
   "name": "@tsed/platform-koa",
-<<<<<<< HEAD
-  "version": "7.35.0-beta.4",
-=======
   "version": "7.34.8",
->>>>>>> eed91ec7
   "description": "Koa package for Ts.ED framework",
   "private": false,
   "source": "./src/index.ts",
@@ -62,21 +58,12 @@
   },
   "devDependencies": {
     "@koa/cors": "3.3.0",
-<<<<<<< HEAD
-    "@tsed/common": "7.35.0-beta.4",
-    "@tsed/core": "7.35.0-beta.4",
-    "@tsed/di": "7.35.0-beta.4",
-    "@tsed/eslint": "7.35.0-beta.4",
-    "@tsed/platform-test-sdk": "7.35.0-beta.4",
-    "@tsed/typescript": "7.35.0-beta.4",
-=======
     "@tsed/common": "7.34.8",
     "@tsed/core": "7.34.8",
     "@tsed/di": "7.34.8",
     "@tsed/eslint": "7.34.8",
     "@tsed/platform-test-sdk": "7.34.8",
     "@tsed/typescript": "7.34.8",
->>>>>>> eed91ec7
     "@types/koa": "2.13.4",
     "@types/koa-bodyparser": "4.3.7",
     "@types/koa-compose": "3.2.5",
@@ -102,15 +89,6 @@
     "tslib": "2.5.0"
   },
   "peerDependencies": {
-<<<<<<< HEAD
-    "@tsed/common": "^7.35.0-beta.4",
-    "@tsed/core": "^7.35.0-beta.4",
-    "@tsed/di": "^7.35.0-beta.4",
-    "@tsed/json-mapper": "^7.35.0-beta.4",
-    "@tsed/logger": ">=6.2.2",
-    "@tsed/openspec": "^7.35.0-beta.4",
-    "@tsed/schema": "^7.35.0-beta.4",
-=======
     "@tsed/common": "^7.34.8",
     "@tsed/core": "^7.34.8",
     "@tsed/di": "^7.34.8",
@@ -118,7 +96,6 @@
     "@tsed/logger": ">=6.2.2",
     "@tsed/openspec": "^7.34.8",
     "@tsed/schema": "^7.34.8",
->>>>>>> eed91ec7
     "koa": ">=2.13.0",
     "koa-bodyparser": ">=4.3.0",
     "koa-compress": ">=5.0.1",
