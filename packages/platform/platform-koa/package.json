--- conflicted
+++ resolved
@@ -1,10 +1,6 @@
 {
   "name": "@tsed/platform-koa",
-<<<<<<< HEAD
-  "version": "6.118.0-rc.1",
-=======
   "version": "6.119.1",
->>>>>>> c1d69506
   "description": "Koa package for Ts.ED framework",
   "private": false,
   "source": "./src/index.ts",
@@ -61,17 +57,10 @@
   },
   "devDependencies": {
     "@koa/cors": "3.3.0",
-<<<<<<< HEAD
-    "@tsed/common": "6.118.0-rc.1",
-    "@tsed/core": "6.118.0-rc.1",
-    "@tsed/di": "6.118.0-rc.1",
-    "@tsed/platform-test-utils": "6.118.0-rc.1",
-=======
     "@tsed/common": "6.119.1",
     "@tsed/core": "6.119.1",
     "@tsed/di": "6.119.1",
     "@tsed/platform-test-utils": "6.119.1",
->>>>>>> c1d69506
     "@types/koa": "2.13.4",
     "@types/koa-bodyparser": "4.3.7",
     "@types/koa-compose": "3.2.5",
@@ -96,15 +85,6 @@
     "tslib": "2.4.0"
   },
   "peerDependencies": {
-<<<<<<< HEAD
-    "@tsed/common": "^6.118.0-rc.1",
-    "@tsed/core": "^6.118.0-rc.1",
-    "@tsed/di": "^6.118.0-rc.1",
-    "@tsed/json-mapper": "^6.118.0-rc.1",
-    "@tsed/logger": ">=6.2.0",
-    "@tsed/openspec": "^6.118.0-rc.1",
-    "@tsed/schema": "^6.118.0-rc.1",
-=======
     "@tsed/common": "^6.119.1",
     "@tsed/core": "^6.119.1",
     "@tsed/di": "^6.119.1",
@@ -112,7 +92,6 @@
     "@tsed/logger": ">=6.2.0",
     "@tsed/openspec": "^6.119.1",
     "@tsed/schema": "^6.119.1",
->>>>>>> c1d69506
     "koa": ">=2.13.0",
     "koa-bodyparser": ">=4.3.0",
     "koa-compress": ">=5.0.1",
