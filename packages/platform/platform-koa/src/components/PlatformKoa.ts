import KoaRouter, {RouterOptions as KoaRouterOptions} from "@koa/router";
import {
  createContext,
  getContext,
  InjectorService,
  PlatformAdapter,
  PlatformApplication,
  PlatformBuilder,
  PlatformContext,
  PlatformHandler,
  PlatformMulter,
  PlatformMulterSettings,
  PlatformRequest,
  PlatformResponse,
  PlatformStaticsOptions,
  setContext
} from "@tsed/common";
import {isFunction, Type} from "@tsed/core";
import {PlatformExceptions} from "@tsed/platform-exceptions";
import {PlatformHandlerMetadata, PlatformLayer} from "@tsed/platform-router";
import Koa, {Context, Next} from "koa";
import koaBodyParser, {Options} from "koa-bodyparser";
// @ts-ignore
import koaQs from "koa-qs";
import send from "koa-send";
import {staticsMiddleware} from "../middlewares/staticsMiddleware";
import {PlatformKoaHandler} from "../services/PlatformKoaHandler";
import {PlatformKoaRequest} from "../services/PlatformKoaRequest";
import {PlatformKoaResponse} from "../services/PlatformKoaResponse";
import {getMulter} from "../utils/multer";

declare global {
  namespace TsED {
    export interface Application extends Koa {}
  }

  namespace TsED {
    export interface StaticsOptions extends send.SendOptions {}
  }
}

// @ts-ignore
KoaRouter.prototype.$$match = KoaRouter.prototype.match;
KoaRouter.prototype.match = function match(...args: any[]) {
  const matched = this.$$match(...args);
  if (matched) {
    if (matched.path.length) {
      matched.route = true;
    }
  }

  return matched;
};

/**
 * @platform
 * @koa
 */
export class PlatformKoa implements PlatformAdapter<Koa> {
  readonly providers = [
    {
      provide: PlatformResponse,
      useClass: PlatformKoaResponse
    },
    {
      provide: PlatformRequest,
      useClass: PlatformKoaRequest
    },
    {
      provide: PlatformHandler,
      useClass: PlatformKoaHandler
    }
  ];

  constructor(private injector: InjectorService) {}

  /**
   * Create new serverless application. In this mode, the component scan are disabled.
   * @param module
   * @param settings
   */
  static create(module: Type<any>, settings: Partial<TsED.Configuration> = {}) {
    return PlatformBuilder.create<Koa>(module, {
      ...settings,
      adapter: PlatformKoa
    });
  }

  /**
   * Bootstrap a server application
   * @param module
   * @param settings
   */
  static async bootstrap(module: Type<any>, settings: Partial<TsED.Configuration> = {}) {
    return PlatformBuilder.bootstrap<Koa>(module, {
      ...settings,
      adapter: PlatformKoa
    });
  }

  onInit() {
<<<<<<< HEAD
    const app = this.getPlatformApplication();
=======
    const injector = this.injector;
    const app = this.getPlatformApplication();

    const listener: any = (error: any, ctx: Koa.Context) => {
      injector.get<PlatformExceptions>(PlatformExceptions)?.catch(error, ctx.request.$ctx);
    };
>>>>>>> 81d94cb8

    app.getApp().silent = true;
  }

  mapLayers(layers: PlatformLayer[]) {
    const {settings} = this.injector;
    const app = this.getPlatformApplication();
    const options = settings.get("koa.router", {});
    const rawRouter = new KoaRouter(options) as any;

    layers.forEach((layer) => {
      switch (layer.method) {
        case "statics":
          rawRouter.use(layer.path, this.statics(layer.path as string, layer.opts as any));
          break;

        default:
          rawRouter[layer.method](...layer.getArgs());
      }
    });

<<<<<<< HEAD
    app.getApp().use(rawRouter.routes()).use(rawRouter.allowedMethods());
  }
=======
    app.getApp().use(app.getRouter().routes()).use(app.getRouter().allowedMethods());
>>>>>>> 81d94cb8

  mapHandler(handler: Function, metadata: PlatformHandlerMetadata) {
    if (metadata.isRawMiddleware()) {
      return handler;
    }

    return async (koaContext: Koa.Context, next: Koa.Next) => {
      const $ctx = getContext<PlatformContext>()!;
      $ctx.next = next;

      await handler($ctx);
    };
  }

  useContext(): this {
    const app = this.getPlatformApplication();
    const invoke = createContext(this.injector);

<<<<<<< HEAD
    app.use(async (koaContext: Context, next: Next) => {
=======
    this.injector.logger.debug("Mount app context");

    app.getApp().use(async (koaContext: Context, next: Next) => {
>>>>>>> 81d94cb8
      const $ctx = await invoke({
        request: koaContext.request as any,
        response: koaContext.response as any,
        koaContext
      });

      try {
        await $ctx.start();
<<<<<<< HEAD
        await $ctx.runInContext(next);
=======
        await next();
>>>>>>> 81d94cb8
        const status = koaContext.status || 404;

        if (status === 404 && !$ctx.isDone()) {
          this.injector.get<PlatformExceptions>(PlatformExceptions)?.resourceNotFound($ctx);
        }
      } catch (error) {
        this.injector.get<PlatformExceptions>(PlatformExceptions)?.catch(error, $ctx);
      } finally {
        await $ctx.finish();
      }
    });

    return this;
  }

  app() {
    const app = this.injector.settings.get("koa.app") || new Koa();
    koaQs(app, "extended");

    return {
      app,
      callback() {
        return app.callback();
      }
    };
  }

  multipart(options: PlatformMulterSettings): PlatformMulter {
    return getMulter(options);
  }

  statics(endpoint: string, options: PlatformStaticsOptions) {
    return staticsMiddleware(options);
  }

  bodyParser(type: "json" | "urlencoded" | "raw" | "text", additionalOptions: any = {}): any {
    const opts = this.injector.settings.get(`koa.bodyParser`);
    let parser: any = koaBodyParser;

    let options: Options = {};

    if (isFunction(opts)) {
      parser = opts;
      options = {};
    }

    return parser({...options, ...additionalOptions});
  }

  private getPlatformApplication() {
<<<<<<< HEAD
    return this.injector.get<PlatformApplication>(PlatformApplication)!;
=======
    return this.injector.get<PlatformApplication<Koa>>(PlatformApplication)!;
>>>>>>> 81d94cb8
  }
}<|MERGE_RESOLUTION|>--- conflicted
+++ resolved
@@ -1,19 +1,16 @@
-import KoaRouter, {RouterOptions as KoaRouterOptions} from "@koa/router";
+import KoaRouter from "@koa/router";
 import {
   createContext,
-  getContext,
   InjectorService,
   PlatformAdapter,
   PlatformApplication,
   PlatformBuilder,
-  PlatformContext,
   PlatformHandler,
   PlatformMulter,
   PlatformMulterSettings,
   PlatformRequest,
   PlatformResponse,
-  PlatformStaticsOptions,
-  setContext
+  PlatformStaticsOptions
 } from "@tsed/common";
 import {isFunction, Type} from "@tsed/core";
 import {PlatformExceptions} from "@tsed/platform-exceptions";
@@ -99,16 +96,7 @@
   }
 
   onInit() {
-<<<<<<< HEAD
     const app = this.getPlatformApplication();
-=======
-    const injector = this.injector;
-    const app = this.getPlatformApplication();
-
-    const listener: any = (error: any, ctx: Koa.Context) => {
-      injector.get<PlatformExceptions>(PlatformExceptions)?.catch(error, ctx.request.$ctx);
-    };
->>>>>>> 81d94cb8
 
     app.getApp().silent = true;
   }
@@ -130,12 +118,8 @@
       }
     });
 
-<<<<<<< HEAD
     app.getApp().use(rawRouter.routes()).use(rawRouter.allowedMethods());
   }
-=======
-    app.getApp().use(app.getRouter().routes()).use(app.getRouter().allowedMethods());
->>>>>>> 81d94cb8
 
   mapHandler(handler: Function, metadata: PlatformHandlerMetadata) {
     if (metadata.isRawMiddleware()) {
@@ -143,7 +127,7 @@
     }
 
     return async (koaContext: Koa.Context, next: Koa.Next) => {
-      const $ctx = getContext<PlatformContext>()!;
+      const {$ctx} = koaContext.request;
       $ctx.next = next;
 
       await handler($ctx);
@@ -153,14 +137,11 @@
   useContext(): this {
     const app = this.getPlatformApplication();
     const invoke = createContext(this.injector);
-
-<<<<<<< HEAD
+    const platformExceptions = this.injector.get<PlatformExceptions>(PlatformExceptions);
+
+    this.injector.logger.debug("Mount app context");
+
     app.use(async (koaContext: Context, next: Next) => {
-=======
-    this.injector.logger.debug("Mount app context");
-
-    app.getApp().use(async (koaContext: Context, next: Next) => {
->>>>>>> 81d94cb8
       const $ctx = await invoke({
         request: koaContext.request as any,
         response: koaContext.response as any,
@@ -169,18 +150,14 @@
 
       try {
         await $ctx.start();
-<<<<<<< HEAD
-        await $ctx.runInContext(next);
-=======
         await next();
->>>>>>> 81d94cb8
         const status = koaContext.status || 404;
 
         if (status === 404 && !$ctx.isDone()) {
-          this.injector.get<PlatformExceptions>(PlatformExceptions)?.resourceNotFound($ctx);
+          platformExceptions?.resourceNotFound($ctx);
         }
       } catch (error) {
-        this.injector.get<PlatformExceptions>(PlatformExceptions)?.catch(error, $ctx);
+        platformExceptions?.catch(error, $ctx);
       } finally {
         await $ctx.finish();
       }
@@ -224,10 +201,6 @@
   }
 
   private getPlatformApplication() {
-<<<<<<< HEAD
-    return this.injector.get<PlatformApplication>(PlatformApplication)!;
-=======
     return this.injector.get<PlatformApplication<Koa>>(PlatformApplication)!;
->>>>>>> 81d94cb8
   }
 }