--- conflicted
+++ resolved
@@ -1,10 +1,6 @@
 {
   "name": "@tsed/platform-log-middleware",
-<<<<<<< HEAD
   "version": "7.0.0-beta.4",
-=======
-  "version": "6.112.0",
->>>>>>> e5191629
   "description": "Log request middleware module for Ts.ED Framework",
   "private": false,
   "source": "./src/index.ts",
@@ -28,7 +24,6 @@
     "tslib": "2.3.1"
   },
   "devDependencies": {
-<<<<<<< HEAD
     "@tsed/di": "7.0.0-beta.4",
     "@tsed/platform-middlewares": "7.0.0-beta.4",
     "@tsed/platform-params": "7.0.0-beta.4"
@@ -37,16 +32,6 @@
     "@tsed/di": "^7.0.0-beta.4",
     "@tsed/platform-middlewares": "^7.0.0-beta.4",
     "@tsed/platform-params": "^7.0.0-beta.4"
-=======
-    "@tsed/di": "6.112.0",
-    "@tsed/platform-middlewares": "6.112.0",
-    "@tsed/platform-params": "6.112.0"
-  },
-  "peerDependencies": {
-    "@tsed/di": "^6.112.0",
-    "@tsed/platform-middlewares": "^6.112.0",
-    "@tsed/platform-params": "^6.112.0"
->>>>>>> e5191629
   },
   "peerDependenciesMeta": {
     "@tsed/di": {
