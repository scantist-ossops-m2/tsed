--- conflicted
+++ resolved
@@ -1,10 +1,6 @@
 {
   "name": "@tsed/platform-log-middleware",
-<<<<<<< HEAD
-  "version": "7.35.0-beta.4",
-=======
   "version": "7.34.8",
->>>>>>> eed91ec7
   "description": "Log request middleware module for Ts.ED Framework",
   "private": false,
   "source": "./src/index.ts",
@@ -29,19 +25,6 @@
     "tslib": "2.5.0"
   },
   "devDependencies": {
-<<<<<<< HEAD
-    "@tsed/di": "7.35.0-beta.4",
-    "@tsed/eslint": "7.35.0-beta.4",
-    "@tsed/platform-middlewares": "7.35.0-beta.4",
-    "@tsed/platform-params": "7.35.0-beta.4",
-    "@tsed/typescript": "7.35.0-beta.4",
-    "eslint": "^8.12.0"
-  },
-  "peerDependencies": {
-    "@tsed/di": "^7.35.0-beta.4",
-    "@tsed/platform-middlewares": "^7.35.0-beta.4",
-    "@tsed/platform-params": "^7.35.0-beta.4"
-=======
     "@tsed/di": "7.34.8",
     "@tsed/eslint": "7.34.8",
     "@tsed/platform-middlewares": "7.34.8",
@@ -53,7 +36,6 @@
     "@tsed/di": "^7.34.8",
     "@tsed/platform-middlewares": "^7.34.8",
     "@tsed/platform-params": "^7.34.8"
->>>>>>> eed91ec7
   },
   "peerDependenciesMeta": {
     "@tsed/di": {
