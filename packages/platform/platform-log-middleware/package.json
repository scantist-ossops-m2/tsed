--- conflicted
+++ resolved
@@ -1,10 +1,6 @@
 {
   "name": "@tsed/platform-log-middleware",
-<<<<<<< HEAD
   "version": "7.0.0-beta.13",
-=======
-  "version": "6.117.0",
->>>>>>> f5b918a9
   "description": "Log request middleware module for Ts.ED Framework",
   "private": false,
   "source": "./src/index.ts",
@@ -28,7 +24,6 @@
     "tslib": "2.4.0"
   },
   "devDependencies": {
-<<<<<<< HEAD
     "@tsed/di": "7.0.0-beta.13",
     "@tsed/platform-middlewares": "7.0.0-beta.13",
     "@tsed/platform-params": "7.0.0-beta.13"
@@ -37,16 +32,6 @@
     "@tsed/di": "^7.0.0-beta.13",
     "@tsed/platform-middlewares": "^7.0.0-beta.13",
     "@tsed/platform-params": "^7.0.0-beta.13"
-=======
-    "@tsed/di": "6.117.0",
-    "@tsed/platform-middlewares": "6.117.0",
-    "@tsed/platform-params": "6.117.0"
-  },
-  "peerDependencies": {
-    "@tsed/di": "^6.117.0",
-    "@tsed/platform-middlewares": "^6.117.0",
-    "@tsed/platform-params": "^6.117.0"
->>>>>>> f5b918a9
   },
   "peerDependenciesMeta": {
     "@tsed/di": {
