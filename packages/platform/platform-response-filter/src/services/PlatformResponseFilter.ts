import {isSerializable, Type} from "@tsed/core";
import {serialize} from "@tsed/json-mapper";
import {BaseContext, Constant, Inject, Injectable, InjectorService} from "@tsed/di";
import {ResponseFilterKey, ResponseFiltersContainer} from "../domain/ResponseFiltersContainer";
import {ResponseFilterMethods} from "../interfaces/ResponseFilterMethods";
import {ANY_CONTENT_TYPE, getContentType} from "../utils/getContentType";
<<<<<<< HEAD
import {serialize} from "@tsed/json-mapper";
=======
>>>>>>> c20f9cc4
import {renderView} from "../utils/renderView";

/**
 * @platform
 */
@Injectable()
export class PlatformResponseFilter {
  protected types: Map<ResponseFilterKey, ResponseFilterMethods> = new Map();

  @Inject()
  protected injector: InjectorService;

  @Constant("responseFilters", [])
  protected responseFilters: Type<ResponseFilterMethods>[];

<<<<<<< HEAD
  @Constant("additionalProperties")
  private additionalProperties: boolean;
=======
  @Constant("converter.additionalProperties")
  protected additionalProperties: string;
>>>>>>> c20f9cc4

  get contentTypes(): ResponseFilterKey[] {
    return [...this.types.keys()];
  }

  $onInit() {
    ResponseFiltersContainer.forEach((token, type) => {
      if (this.responseFilters.includes(token)) {
        this.types.set(type, this.injector.get(token)!);
      }
    });
  }

  getBestContentType(data: any, ctx: BaseContext) {
    const contentType = getContentType(data, ctx);

    if (ctx.request.get("Accept")) {
      const bestContentType = ctx.request.accepts([contentType].concat(this.contentTypes).filter(Boolean));

      if (bestContentType) {
        return [].concat(bestContentType as any).filter((type) => type !== "*/*")[0];
      }
    }

    return contentType;
  }

  /**
   * Call filters to transform data
   * @param data
   * @param ctx
   */
  async transform(data: unknown, ctx: BaseContext) {
    const {response} = ctx;
    const bestContentType = this.getBestContentType(data, ctx);

    bestContentType && response.contentType(bestContentType);

    if (this.types.has(bestContentType)) {
      return this.types.get(bestContentType)!.transform(data, ctx);
    }

    if (this.types.has(ANY_CONTENT_TYPE)) {
      return this.types.get(ANY_CONTENT_TYPE)!.transform(data, ctx);
    }

    return data;
  }

  /**
   * Serialize data before calling filters
   * @param data
   * @param ctx
   */
  async serialize(data: unknown, ctx: BaseContext) {
    const {response, endpoint} = ctx;

    if (endpoint) {
      if (endpoint.view) {
        data = await renderView(data, ctx);
      } else if (isSerializable(data)) {
        data = serialize(data, {
<<<<<<< HEAD
=======
          useAlias: true,
          additionalProperties: this.additionalProperties === "accept",
>>>>>>> c20f9cc4
          ...endpoint.getResponseOptions(response.statusCode),
          additionalProperties: this.additionalProperties,
          useAlias: true,
          endpoint: true
        });
      }
    }

    return data;
  }
}<|MERGE_RESOLUTION|>--- conflicted
+++ resolved
@@ -4,10 +4,6 @@
 import {ResponseFilterKey, ResponseFiltersContainer} from "../domain/ResponseFiltersContainer";
 import {ResponseFilterMethods} from "../interfaces/ResponseFilterMethods";
 import {ANY_CONTENT_TYPE, getContentType} from "../utils/getContentType";
-<<<<<<< HEAD
-import {serialize} from "@tsed/json-mapper";
-=======
->>>>>>> c20f9cc4
 import {renderView} from "../utils/renderView";
 
 /**
@@ -23,13 +19,8 @@
   @Constant("responseFilters", [])
   protected responseFilters: Type<ResponseFilterMethods>[];
 
-<<<<<<< HEAD
   @Constant("additionalProperties")
-  private additionalProperties: boolean;
-=======
-  @Constant("converter.additionalProperties")
-  protected additionalProperties: string;
->>>>>>> c20f9cc4
+  protected additionalProperties: boolean;
 
   get contentTypes(): ResponseFilterKey[] {
     return [...this.types.keys()];
@@ -92,14 +83,9 @@
         data = await renderView(data, ctx);
       } else if (isSerializable(data)) {
         data = serialize(data, {
-<<<<<<< HEAD
-=======
           useAlias: true,
-          additionalProperties: this.additionalProperties === "accept",
->>>>>>> c20f9cc4
+          additionalProperties: this.additionalProperties,
           ...endpoint.getResponseOptions(response.statusCode),
-          additionalProperties: this.additionalProperties,
-          useAlias: true,
           endpoint: true
         });
       }
