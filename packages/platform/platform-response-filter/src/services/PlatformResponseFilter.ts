import {isSerializable, Type} from "@tsed/core";
import {BaseContext, Constant, Inject, Injectable, InjectorService} from "@tsed/di";
import {serialize} from "@tsed/json-mapper";
import {ResponseFilterKey, ResponseFiltersContainer} from "../domain/ResponseFiltersContainer";
import {ResponseFilterMethods} from "../interfaces/ResponseFilterMethods";
import {ANY_CONTENT_TYPE, getContentType} from "../utils/getContentType";
import {renderView} from "../utils/renderView";

/**
 * @platform
 */
@Injectable()
export class PlatformResponseFilter {
  protected types: Map<ResponseFilterKey, ResponseFilterMethods> = new Map();

  @Inject()
  protected injector: InjectorService;

  @Constant("responseFilters", [])
  protected responseFilters: Type<ResponseFilterMethods>[];

  @Constant("additionalProperties")
  protected additionalProperties: boolean;

  get contentTypes(): ResponseFilterKey[] {
    return [...this.types.keys()];
  }

  $onInit() {
    ResponseFiltersContainer.forEach((token, type) => {
      if (this.responseFilters.includes(token)) {
        this.types.set(type, this.injector.get(token)!);
      }
    });
  }

  getBestContentType(data: any, ctx: BaseContext) {
    const contentType = getContentType(data, ctx);

    if (ctx.request.get("Accept")) {
      const bestContentType = ctx.request.accepts([contentType].concat(this.contentTypes).filter(Boolean));

      if (bestContentType) {
        return [].concat(bestContentType as any).filter((type) => type !== "*/*")[0];
      }
    }

    return contentType;
  }

  /**
   * Call filters to transform data
   * @param data
   * @param ctx
   */
  async transform(data: unknown, ctx: BaseContext) {
    const {response} = ctx;

    if (ctx.endpoint?.operation) {
      const bestContentType = this.getBestContentType(data, ctx);

      bestContentType && response.contentType(bestContentType);

      if (this.types.has(bestContentType)) {
        return this.types.get(bestContentType)!.transform(data, ctx);
      }

      if (this.types.has(ANY_CONTENT_TYPE)) {
        return this.types.get(ANY_CONTENT_TYPE)!.transform(data, ctx);
      }
    }

    return data;
  }

  /**
   * Serialize data before calling filters
   * @param data
   * @param ctx
   */
  async serialize(data: unknown, ctx: BaseContext) {
    const {response, endpoint} = ctx;

    if (endpoint) {
      if (endpoint.view) {
        data = await renderView(data, ctx);
      } else if (isSerializable(data)) {
        const responseOpts = endpoint.getResponseOptions(response.statusCode, {
          includes: this.getIncludes(ctx)
        });

        data = serialize(data, {
          useAlias: true,
<<<<<<< HEAD
          additionalProperties: this.additionalProperties,
          ...endpoint.getResponseOptions(response.statusCode),
=======
          additionalProperties: this.additionalProperties === "accept",
          ...responseOpts,
>>>>>>> 81d94cb8
          endpoint: true
        });
      }
    }

    return data;
  }

  private getIncludes(ctx: BaseContext) {
    if (ctx.request.query.includes) {
      return [].concat(ctx.request.query.includes).flatMap((include: string) => include.split(","));
    }

    return undefined;
  }
}<|MERGE_RESOLUTION|>--- conflicted
+++ resolved
@@ -91,13 +91,8 @@
 
         data = serialize(data, {
           useAlias: true,
-<<<<<<< HEAD
           additionalProperties: this.additionalProperties,
-          ...endpoint.getResponseOptions(response.statusCode),
-=======
-          additionalProperties: this.additionalProperties === "accept",
           ...responseOpts,
->>>>>>> 81d94cb8
           endpoint: true
         });
       }
