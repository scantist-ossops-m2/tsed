{
  "name": "@tsed/platform-serverless-http",
<<<<<<< HEAD
  "version": "7.0.0-beta.8",
=======
  "version": "6.113.0",
>>>>>>> edc607ca
  "description": "Module to support Serverless HTTP function with Ts.ED",
  "source": "./src/index.ts",
  "main": "./lib/cjs/index.js",
  "module": "./lib/esm/index.js",
  "typings": "./lib/types/index.d.ts",
  "exports": {
    "types": "./lib/types/index.d.ts",
    "import": "./lib/esm/index.js",
    "require": "./lib/cjs/index.js",
    "default": "./lib/esm/index.js"
  },
  "scripts": {
    "build": "yarn barrels && yarn run build:esm && yarn run build:cjs",
    "build:cjs": "tsc --build tsconfig.compile.json",
    "build:esm": "tsc --build tsconfig.compile.esm.json",
    "barrels": "yarn barrelsby --delete -d ./src -e \"\\.spec\\.ts\" -e \"__mock__\" -e \".benchmark.ts\"",
    "test": "cross-env NODE_ENV=test jest"
  },
  "private": false,
  "keywords": [
    "aws",
    "lambda",
    "functions",
    "TypeScript",
    "typescript",
    "Decorator",
    "decorators",
    "decorator",
    "express",
    "koa",
    "Controller",
    "Inject",
    "ioc",
    "di",
    "mvc",
    "swagger",
    "swagger ui",
    "ES2015",
    "ES6",
    "server",
    "rest",
    "api",
    "validation"
  ],
  "author": {
    "name": "Romain Lenzotti"
  },
  "license": "MIT",
  "bugs": {
    "url": "https://github.com/tsedio/tsed/issues"
  },
  "homepage": "http://tsed.io/",
  "repository": {
    "type": "git",
    "url": "git+https://github.com/tsedio/tsed.git"
  },
  "dependencies": {
    "tslib": "2.3.1"
  },
  "devDependencies": {
<<<<<<< HEAD
    "@tsed/common": "7.0.0-beta.8",
    "@tsed/core": "7.0.0-beta.8",
    "@tsed/di": "7.0.0-beta.8",
    "@tsed/platform-serverless-testing": "7.0.0-beta.8",
=======
    "@tsed/common": "6.113.0",
    "@tsed/core": "6.113.0",
    "@tsed/di": "6.113.0",
    "@tsed/platform-serverless-testing": "6.113.0",
>>>>>>> edc607ca
    "aws-lambda": "^1.0.7",
    "serverless-http": "^2.7.0"
  },
  "peerDependencies": {
<<<<<<< HEAD
    "@tsed/common": "^7.0.0-beta.8",
    "@tsed/core": "^7.0.0-beta.8",
    "@tsed/di": "^7.0.0-beta.8",
    "@tsed/json-mapper": "^7.0.0-beta.8",
    "@tsed/logger": ">=6.1.1",
    "@tsed/openspec": "^7.0.0-beta.8",
    "@tsed/schema": "^7.0.0-beta.8",
=======
    "@tsed/common": "^6.113.0",
    "@tsed/core": "^6.113.0",
    "@tsed/di": "^6.113.0",
    "@tsed/json-mapper": "^6.113.0",
    "@tsed/logger": ">=6.1.1",
    "@tsed/openspec": "^6.113.0",
    "@tsed/schema": "^6.113.0",
>>>>>>> edc607ca
    "aws-lambda": ">=1.0.7",
    "serverless-http": ">=2.0.0"
  },
  "peerDependenciesMeta": {
    "@tsed/common": {
      "optional": false
    },
    "@tsed/core": {
      "optional": false
    },
    "@tsed/di": {
      "optional": false
    },
    "@tsed/json-mapper": {
      "optional": false
    },
    "@tsed/logger": {
      "optional": false
    },
    "@tsed/openspec": {
      "optional": false
    },
    "@tsed/schema": {
      "optional": false
    }
  }
}<|MERGE_RESOLUTION|>--- conflicted
+++ resolved
@@ -1,10 +1,6 @@
 {
   "name": "@tsed/platform-serverless-http",
-<<<<<<< HEAD
-  "version": "7.0.0-beta.8",
-=======
-  "version": "6.113.0",
->>>>>>> edc607ca
+  "version": "7.0.0-beta.7",
   "description": "Module to support Serverless HTTP function with Ts.ED",
   "source": "./src/index.ts",
   "main": "./lib/cjs/index.js",
@@ -65,38 +61,21 @@
     "tslib": "2.3.1"
   },
   "devDependencies": {
-<<<<<<< HEAD
-    "@tsed/common": "7.0.0-beta.8",
-    "@tsed/core": "7.0.0-beta.8",
-    "@tsed/di": "7.0.0-beta.8",
-    "@tsed/platform-serverless-testing": "7.0.0-beta.8",
-=======
-    "@tsed/common": "6.113.0",
-    "@tsed/core": "6.113.0",
-    "@tsed/di": "6.113.0",
-    "@tsed/platform-serverless-testing": "6.113.0",
->>>>>>> edc607ca
+    "@tsed/common": "7.0.0-beta.7",
+    "@tsed/core": "7.0.0-beta.7",
+    "@tsed/di": "7.0.0-beta.7",
+    "@tsed/platform-serverless-testing": "7.0.0-beta.7",
     "aws-lambda": "^1.0.7",
     "serverless-http": "^2.7.0"
   },
   "peerDependencies": {
-<<<<<<< HEAD
-    "@tsed/common": "^7.0.0-beta.8",
-    "@tsed/core": "^7.0.0-beta.8",
-    "@tsed/di": "^7.0.0-beta.8",
-    "@tsed/json-mapper": "^7.0.0-beta.8",
+    "@tsed/common": "^7.0.0-beta.7",
+    "@tsed/core": "^7.0.0-beta.7",
+    "@tsed/di": "^7.0.0-beta.7",
+    "@tsed/json-mapper": "^7.0.0-beta.7",
     "@tsed/logger": ">=6.1.1",
-    "@tsed/openspec": "^7.0.0-beta.8",
-    "@tsed/schema": "^7.0.0-beta.8",
-=======
-    "@tsed/common": "^6.113.0",
-    "@tsed/core": "^6.113.0",
-    "@tsed/di": "^6.113.0",
-    "@tsed/json-mapper": "^6.113.0",
-    "@tsed/logger": ">=6.1.1",
-    "@tsed/openspec": "^6.113.0",
-    "@tsed/schema": "^6.113.0",
->>>>>>> edc607ca
+    "@tsed/openspec": "^7.0.0-beta.7",
+    "@tsed/schema": "^7.0.0-beta.7",
     "aws-lambda": ">=1.0.7",
     "serverless-http": ">=2.0.0"
   },
