{
  "name": "@tsed/platform-serverless-http",
<<<<<<< HEAD
  "version": "7.0.0-beta.17",
=======
  "version": "6.128.1",
>>>>>>> 81d94cb8
  "description": "Module to support Serverless HTTP function with Ts.ED",
  "source": "./src/index.ts",
  "main": "./lib/cjs/index.js",
  "module": "./lib/esm/index.js",
  "typings": "./lib/types/index.d.ts",
  "exports": {
    "types": "./lib/types/index.d.ts",
    "import": "./lib/esm/index.js",
    "require": "./lib/cjs/index.js",
    "default": "./lib/esm/index.js"
  },
  "scripts": {
    "build": "yarn barrels && yarn run build:esm && yarn run build:cjs",
    "build:cjs": "tsc --build tsconfig.compile.json",
    "build:esm": "tsc --build tsconfig.compile.esm.json",
    "barrels": "yarn barrelsby --delete -d ./src -e \"\\.spec\\.ts\" -e \"__mock__\" -e \".benchmark.ts\"",
    "test": "cross-env NODE_ENV=test jest"
  },
  "private": false,
  "keywords": [
    "aws",
    "lambda",
    "functions",
    "TypeScript",
    "typescript",
    "Decorator",
    "decorators",
    "decorator",
    "express",
    "koa",
    "Controller",
    "Inject",
    "ioc",
    "di",
    "mvc",
    "swagger",
    "swagger ui",
    "ES2015",
    "ES6",
    "server",
    "rest",
    "api",
    "validation"
  ],
  "author": {
    "name": "Romain Lenzotti"
  },
  "license": "MIT",
  "bugs": {
    "url": "https://github.com/tsedio/tsed/issues"
  },
  "homepage": "http://tsed.io/",
  "repository": {
    "type": "git",
    "url": "git+https://github.com/tsedio/tsed.git"
  },
  "dependencies": {
    "tslib": "2.4.0"
  },
  "devDependencies": {
<<<<<<< HEAD
    "@tsed/common": "7.0.0-beta.17",
    "@tsed/core": "7.0.0-beta.17",
    "@tsed/di": "7.0.0-beta.17",
    "@tsed/platform-serverless-testing": "7.0.0-beta.17",
=======
    "@tsed/common": "6.128.1",
    "@tsed/core": "6.128.1",
    "@tsed/di": "6.128.1",
    "@tsed/platform-serverless-testing": "6.128.1",
>>>>>>> 81d94cb8
    "aws-lambda": "^1.0.7",
    "serverless-http": "^2.7.0"
  },
  "peerDependencies": {
<<<<<<< HEAD
    "@tsed/common": "^7.0.0-beta.17",
    "@tsed/core": "^7.0.0-beta.17",
    "@tsed/di": "^7.0.0-beta.17",
    "@tsed/json-mapper": "^7.0.0-beta.17",
    "@tsed/logger": ">=6.2.0",
    "@tsed/openspec": "^7.0.0-beta.17",
    "@tsed/schema": "^7.0.0-beta.17",
=======
    "@tsed/common": "^6.128.1",
    "@tsed/core": "^6.128.1",
    "@tsed/di": "^6.128.1",
    "@tsed/json-mapper": "^6.128.1",
    "@tsed/logger": ">=6.2.0",
    "@tsed/openspec": "^6.128.1",
    "@tsed/schema": "^6.128.1",
>>>>>>> 81d94cb8
    "aws-lambda": ">=1.0.7",
    "serverless-http": ">=2.0.0"
  },
  "peerDependenciesMeta": {
    "@tsed/common": {
      "optional": false
    },
    "@tsed/core": {
      "optional": false
    },
    "@tsed/di": {
      "optional": false
    },
    "@tsed/json-mapper": {
      "optional": false
    },
    "@tsed/logger": {
      "optional": false
    },
    "@tsed/openspec": {
      "optional": false
    },
    "@tsed/schema": {
      "optional": false
    }
  }
}<|MERGE_RESOLUTION|>--- conflicted
+++ resolved
@@ -1,10 +1,6 @@
 {
   "name": "@tsed/platform-serverless-http",
-<<<<<<< HEAD
   "version": "7.0.0-beta.17",
-=======
-  "version": "6.128.1",
->>>>>>> 81d94cb8
   "description": "Module to support Serverless HTTP function with Ts.ED",
   "source": "./src/index.ts",
   "main": "./lib/cjs/index.js",
@@ -65,22 +61,14 @@
     "tslib": "2.4.0"
   },
   "devDependencies": {
-<<<<<<< HEAD
     "@tsed/common": "7.0.0-beta.17",
     "@tsed/core": "7.0.0-beta.17",
     "@tsed/di": "7.0.0-beta.17",
     "@tsed/platform-serverless-testing": "7.0.0-beta.17",
-=======
-    "@tsed/common": "6.128.1",
-    "@tsed/core": "6.128.1",
-    "@tsed/di": "6.128.1",
-    "@tsed/platform-serverless-testing": "6.128.1",
->>>>>>> 81d94cb8
     "aws-lambda": "^1.0.7",
     "serverless-http": "^2.7.0"
   },
   "peerDependencies": {
-<<<<<<< HEAD
     "@tsed/common": "^7.0.0-beta.17",
     "@tsed/core": "^7.0.0-beta.17",
     "@tsed/di": "^7.0.0-beta.17",
@@ -88,15 +76,6 @@
     "@tsed/logger": ">=6.2.0",
     "@tsed/openspec": "^7.0.0-beta.17",
     "@tsed/schema": "^7.0.0-beta.17",
-=======
-    "@tsed/common": "^6.128.1",
-    "@tsed/core": "^6.128.1",
-    "@tsed/di": "^6.128.1",
-    "@tsed/json-mapper": "^6.128.1",
-    "@tsed/logger": ">=6.2.0",
-    "@tsed/openspec": "^6.128.1",
-    "@tsed/schema": "^6.128.1",
->>>>>>> 81d94cb8
     "aws-lambda": ">=1.0.7",
     "serverless-http": ">=2.0.0"
   },
