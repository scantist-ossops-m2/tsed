--- conflicted
+++ resolved
@@ -1,10 +1,6 @@
 {
   "name": "@tsed/platform-serverless",
-<<<<<<< HEAD
   "version": "7.0.0-beta.4",
-=======
-  "version": "6.112.0",
->>>>>>> e5191629
   "description": "Platform serverless module for Ts.ED Framework",
   "private": false,
   "source": "./src/index.ts",
@@ -25,42 +21,25 @@
     "test": "cross-env NODE_ENV=test jest"
   },
   "dependencies": {
-<<<<<<< HEAD
     "@tsed/core": "7.0.0-beta.4",
     "@tsed/exceptions": "7.0.0-beta.4",
     "@tsed/json-mapper": "7.0.0-beta.4",
     "@tsed/platform-exceptions": "7.0.0-beta.4",
     "@tsed/platform-params": "7.0.0-beta.4",
     "@tsed/schema": "7.0.0-beta.4",
-=======
-    "@tsed/core": "6.112.0",
-    "@tsed/exceptions": "6.112.0",
-    "@tsed/json-mapper": "6.112.0",
-    "@tsed/platform-exceptions": "6.112.0",
-    "@tsed/platform-params": "6.112.0",
-    "@tsed/schema": "6.112.0",
->>>>>>> e5191629
     "encodeurl": "^1.0.2",
     "mime": "^2.5.2",
     "tslib": "2.3.1",
     "uuid": "^8.3.2"
   },
   "devDependencies": {
-<<<<<<< HEAD
     "@tsed/platform-serverless-testing": "7.0.0-beta.4",
-=======
-    "@tsed/platform-serverless-testing": "6.112.0",
->>>>>>> e5191629
     "@types/aws-lambda": "^8.10.83",
     "@types/encodeurl": "^1.0.0",
     "@types/mime": "^2.0.3"
   },
   "peerDependencies": {
-<<<<<<< HEAD
     "@tsed/di": "^7.0.0-beta.4",
-=======
-    "@tsed/di": "^6.112.0",
->>>>>>> e5191629
     "@tsed/logger": ">=6.1.1"
   },
   "peerDependenciesMeta": {
