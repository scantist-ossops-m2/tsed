--- conflicted
+++ resolved
@@ -1,10 +1,6 @@
 {
   "name": "@tsed/platform-serverless",
-<<<<<<< HEAD
-  "version": "6.118.0-rc.1",
-=======
   "version": "6.119.1",
->>>>>>> c1d69506
   "description": "Platform serverless module for Ts.ED Framework",
   "private": false,
   "source": "./src/index.ts",
@@ -25,43 +21,26 @@
     "test": "cross-env NODE_ENV=test jest"
   },
   "dependencies": {
-<<<<<<< HEAD
-    "@tsed/core": "6.118.0-rc.1",
-    "@tsed/exceptions": "6.118.0-rc.1",
-    "@tsed/json-mapper": "6.118.0-rc.1",
-    "@tsed/platform-exceptions": "6.118.0-rc.1",
-    "@tsed/platform-params": "6.118.0-rc.1",
-    "@tsed/schema": "6.118.0-rc.1",
-=======
     "@tsed/core": "6.119.1",
     "@tsed/exceptions": "6.119.1",
     "@tsed/json-mapper": "6.119.1",
     "@tsed/platform-exceptions": "6.119.1",
     "@tsed/platform-params": "6.119.1",
     "@tsed/schema": "6.119.1",
->>>>>>> c1d69506
     "encodeurl": "^1.0.2",
     "mime": "^2.5.2",
     "tslib": "2.4.0",
     "uuid": "^8.3.2"
   },
   "devDependencies": {
-<<<<<<< HEAD
-    "@tsed/platform-serverless-testing": "6.118.0-rc.1",
-=======
     "@tsed/platform-serverless-testing": "6.119.1",
->>>>>>> c1d69506
     "@types/aws-lambda": "^8.10.83",
     "@types/encodeurl": "^1.0.0",
     "@types/mime": "^2.0.3",
     "find-my-way": "^7.0.0"
   },
   "peerDependencies": {
-<<<<<<< HEAD
-    "@tsed/di": "^6.118.0-rc.1",
-=======
     "@tsed/di": "^6.119.1",
->>>>>>> c1d69506
     "@tsed/logger": ">=6.2.0"
   },
   "peerDependenciesMeta": {
