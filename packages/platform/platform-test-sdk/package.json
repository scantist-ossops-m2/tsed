--- conflicted
+++ resolved
@@ -1,10 +1,6 @@
 {
   "name": "@tsed/platform-test-sdk",
-<<<<<<< HEAD
-  "version": "7.35.0-beta.4",
-=======
   "version": "7.34.8",
->>>>>>> eed91ec7
   "description": "Package to test platform adapter integration with Ts.ED",
   "private": false,
   "source": "./src/index.ts",
@@ -32,20 +28,6 @@
     "Adapter"
   ],
   "dependencies": {
-<<<<<<< HEAD
-    "@tsed/ajv": "7.35.0-beta.4",
-    "@tsed/common": "7.35.0-beta.4",
-    "@tsed/core": "7.35.0-beta.4",
-    "@tsed/di": "7.35.0-beta.4",
-    "@tsed/json-mapper": "7.35.0-beta.4",
-    "@tsed/logger": "6.2.2",
-    "@tsed/platform-cache": "7.35.0-beta.4",
-    "@tsed/platform-params": "7.35.0-beta.4",
-    "@tsed/platform-router": "7.35.0-beta.4",
-    "@tsed/platform-views": "7.35.0-beta.4",
-    "@tsed/schema": "7.35.0-beta.4",
-    "@tsed/swagger": "7.35.0-beta.4",
-=======
     "@tsed/ajv": "7.34.8",
     "@tsed/common": "7.34.8",
     "@tsed/core": "7.34.8",
@@ -58,19 +40,13 @@
     "@tsed/platform-views": "7.34.8",
     "@tsed/schema": "7.34.8",
     "@tsed/swagger": "7.34.8",
->>>>>>> eed91ec7
     "ajv": "^8.12.0",
     "axios": "^1.3.0",
     "read-pkg-up": "7.0.1"
   },
   "devDependencies": {
-<<<<<<< HEAD
-    "@tsed/eslint": "7.35.0-beta.4",
-    "@tsed/typescript": "7.35.0-beta.4",
-=======
     "@tsed/eslint": "7.34.8",
     "@tsed/typescript": "7.34.8",
->>>>>>> eed91ec7
     "eslint": "^8.12.0"
   },
   "peerDependencies": {}
