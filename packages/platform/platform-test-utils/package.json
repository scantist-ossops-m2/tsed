--- conflicted
+++ resolved
@@ -1,10 +1,6 @@
 {
   "name": "@tsed/platform-test-utils",
-<<<<<<< HEAD
   "version": "7.0.0-beta.17",
-=======
-  "version": "6.128.1",
->>>>>>> 81d94cb8
   "description": "Integration packages",
   "main": "./lib/index.js",
   "typings": "./lib/index.d.ts",
@@ -12,15 +8,9 @@
     "start": "ts-node -r tsconfig-paths/register src/index.ts"
   },
   "dependencies": {
-<<<<<<< HEAD
     "@tsed/common": "7.0.0-beta.17",
     "@tsed/core": "7.0.0-beta.17",
     "@tsed/di": "7.0.0-beta.17"
-=======
-    "@tsed/common": "6.128.1",
-    "@tsed/core": "6.128.1",
-    "@tsed/di": "6.128.1"
->>>>>>> 81d94cb8
   },
   "private": true,
   "devDependencies": {},
