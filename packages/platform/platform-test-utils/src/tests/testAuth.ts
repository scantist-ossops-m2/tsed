import {Context, Controller, Get, Inject, Injectable, Middleware, PlatformTest, Post, Req, UseAuth} from "@tsed/common";
import {useDecorators} from "@tsed/core";
import {BadRequest, Forbidden, Unauthorized} from "@tsed/exceptions";
import {In, Returns, Security} from "@tsed/schema";
import {expect} from "chai";
import SuperTest from "supertest";
import baseSpec from "../data/swagger.json";
import {PlatformTestOptions} from "../interfaces";

@Injectable()
export class TokenService {
  private _token: string = "EMPTY";

  token(token?: string) {
    if (token) {
      this._token = token;
    }

    return this._token;
  }

  isValid(token: string | undefined) {
    return String(token).match(/token/);
  }
}

@Middleware()
class OAuthMiddleware {
  @Inject()
  tokenService: TokenService;

  public use(@Context() ctx: Context) {
    const {endpoint, request} = ctx;

    const options = endpoint.get(OAuthMiddleware) || {};

    if (!request.get("authorization")) {
      throw new Unauthorized("Unauthorized");
    }

    if (!this.tokenService.isValid(request.get("authorization"))) {
      throw new BadRequest("Bad token format");
    }

    if (options && options.role === "admin" && request.get("authorization") !== "admin_token") {
      throw new Forbidden("Forbidden");
    }

    ctx.getRequest().user = {
      id: "id",
      name: "name"
    };
  }
}

export function OAuth(options: any = {}): Function {
  return useDecorators(
    UseAuth(OAuthMiddleware, options),
    Security("global_auth", ...(options.scopes || [])),
    In("header").Type(String).Name("Authorization").Required(),
    Returns(401).Description("Unauthorized"),
    Returns(403).Description("Forbidden")
  );
}

@Controller("/auth")
class TestAuthCtrl {
  @Inject()
  tokenService: TokenService;

  @Post("/authorize")
  authorize() {
    this.tokenService.token("access_token");

    return {
      access_token: this.tokenService.token()
    };
  }

  @Get("/userinfo")
  @OAuth()
  token(@Req("user") user: any) {
    return user;
  }

  @Get("/admin")
  @OAuth({role: "admin", scopes: ["admin"]})
  admin() {
    return {
      granted: true
    };
  }

  @Post("/stepUp")
  stepUp() {
    this.tokenService.token("admin_token");

    return {
      access_token: this.tokenService.token()
    };
  }
}

export function testAuth(options: PlatformTestOptions) {
  let request: SuperTest.SuperTest<SuperTest.Test>;

  before(
    PlatformTest.bootstrap(options.server, {
      ...options,
      mount: {
        "/rest": [TestAuthCtrl]
      },
      swagger: [
        {
          path: "/doc",
          spec: baseSpec as any
        }
      ]
    })
  );
  before(() => {
    request = SuperTest.agent(PlatformTest.callback());
  });
  after(PlatformTest.reset);

  describe("Scenario 1: Create token, test token and stepup token", () => {
    it("should create a token, call /userinfo to get userinfo and try admin route", async () => {
      await request.get("/rest/auth/userinfo").expect(401);
      await request
        .get("/rest/auth/userinfo")
        .set({
          Authorization: "wrong"
        })
        .expect(400);

      const {body} = await request.post("/rest/auth/authorize").expect(200);

      expect(body.access_token).to.equal("access_token");

      const {body: userInfo} = await request
        .get("/rest/auth/userinfo")
        .set({
          Authorization: body.access_token
        })
        .expect(200);

      expect(userInfo).to.deep.eq({
        id: "id",
        name: "name"
      });

      await request
        .get("/rest/auth/admin")
        .set({
          Authorization: body.access_token
        })
        .expect(403);

      const {
        body: {access_token}
      } = await request.post("/rest/auth/stepUp").expect(200);

      expect(access_token).to.equal("admin_token");

      const {body: result} = await request
        .get("/rest/auth/admin")
        .set({
          Authorization: access_token
        })
        .expect(200);

      expect(result).to.deep.eq({
        granted: true
      });
    });
  });

  describe("Scenario 2: GET /swagger.json", () => {
    it("should generate the swagger.spec", async () => {
      const {body: spec} = await request.get("/doc/swagger.json").expect(200);

      expect(spec).to.deep.equal({
<<<<<<< HEAD
        components: {
          schemas: {
            Forbidden: {
              properties: {
                errors: {
                  description: "A list of related errors",
                  items: {
                    $ref: "#/components/schemas/GenericError"
                  },
                  type: "array"
                },
                message: {
                  description: "An error message",
                  minLength: 1,
                  type: "string"
                },
                name: {
                  default: "FORBIDDEN",
                  description: "The error name",
                  example: "FORBIDDEN",
                  minLength: 1,
                  type: "string"
                },
                stack: {
                  description: "The stack trace (only in development mode)",
                  type: "string"
                },
                status: {
                  default: 403,
                  description: "The status code of the exception",
                  example: 403,
                  type: "number"
                }
              },
              required: ["name", "message", "status"],
              type: "object"
            },
            GenericError: {
              additionalProperties: true,
              properties: {
                message: {
                  description: "An error message",
                  minLength: 1,
                  type: "string"
                },
                name: {
                  description: "The error name",
                  minLength: 1,
                  type: "string"
                }
              },
              required: ["name", "message"],
              type: "object"
            },
            Unauthorized: {
              properties: {
                errors: {
                  description: "A list of related errors",
                  items: {
                    $ref: "#/components/schemas/GenericError"
                  },
                  type: "array"
                },
                message: {
                  description: "An error message",
                  minLength: 1,
                  type: "string"
                },
                name: {
                  default: "UNAUTHORIZED",
                  description: "The error name",
                  example: "UNAUTHORIZED",
                  minLength: 1,
                  type: "string"
                },
                stack: {
                  description: "The stack trace (only in development mode)",
                  type: "string"
                },
                status: {
                  default: 401,
                  description: "The status code of the exception",
                  example: 401,
                  type: "number"
                }
              },
              required: ["name", "message", "status"],
              type: "object"
            }
          }
        },
=======
        openapi: "3.0.1",
>>>>>>> c20f9cc4
        info: {
          version: "1.0.0",
          title: "Swagger Title",
          description: "Swagger description",
          termsOfService: "http://swagger.io/terms/",
<<<<<<< HEAD
          title: "Swagger Title",
          version: "1.0.0"
        },
        openapi: "3.0.1",
=======
          contact: {email: "apiteam@swagger.io"},
          license: {name: "Apache 2.0", url: "http://www.apache.org/licenses/LICENSE-2.0.html"}
        },
>>>>>>> c20f9cc4
        paths: {
          "/rest/auth/admin": {
            get: {
              operationId: "testAuthCtrlAdmin",
              parameters: [
                {
                  in: "header",
                  name: "Authorization",
                  required: true,
                  schema: {
                    type: "string"
                  }
                }
              ],
              responses: {
                "401": {
                  content: {
                    "application/json": {
                      schema: {
                        $ref: "#/components/schemas/Unauthorized"
                      }
                    }
                  },
                  description: "Unauthorized"
                },
                "403": {
                  content: {
                    "application/json": {
                      schema: {
                        $ref: "#/components/schemas/Forbidden"
                      }
                    }
                  },
                  description: "Forbidden"
                }
              },
              security: [
                {
                  global_auth: ["admin"]
                }
              ],
              tags: ["TestAuthCtrl"]
            }
          },
          "/rest/auth/authorize": {
            post: {
              operationId: "testAuthCtrlAuthorize",
<<<<<<< HEAD
              parameters: [],
              responses: {
                "200": {
                  description: "Success"
                }
              },
              tags: ["TestAuthCtrl"]
            }
          },
          "/rest/auth/stepUp": {
            post: {
              operationId: "testAuthCtrlStepUp",
              parameters: [],
              responses: {
                "200": {
                  description: "Success"
                }
              },
=======
              responses: {"200": {description: "Success"}},
              parameters: [],
              tags: ["TestAuthCtrl"]
            }
          },
          "/rest/auth/userinfo": {
            get: {
              operationId: "testAuthCtrlToken",
              responses: {
                "401": {
                  content: {"application/json": {schema: {$ref: "#/components/schemas/Unauthorized"}}},
                  description: "Unauthorized"
                },
                "403": {
                  content: {"application/json": {schema: {$ref: "#/components/schemas/Forbidden"}}},
                  description: "Forbidden"
                }
              },
              security: [{global_auth: []}],
              parameters: [
                {
                  name: "Authorization",
                  required: true,
                  in: "header",
                  schema: {type: "string"}
                }
              ],
>>>>>>> c20f9cc4
              tags: ["TestAuthCtrl"]
            }
          },
          "/rest/auth/userinfo": {
            get: {
<<<<<<< HEAD
              operationId: "testAuthCtrlToken",
              parameters: [
                {
                  in: "header",
                  name: "Authorization",
                  required: true,
                  schema: {
                    type: "string"
                  }
                }
              ],
              responses: {
                "401": {
                  content: {
                    "application/json": {
                      schema: {
                        $ref: "#/components/schemas/Unauthorized"
                      }
                    }
                  },
                  description: "Unauthorized"
                },
                "403": {
                  content: {
                    "application/json": {
                      schema: {
                        $ref: "#/components/schemas/Forbidden"
                      }
                    }
                  },
                  description: "Forbidden"
                }
              },
              security: [
                {
                  global_auth: []
=======
              operationId: "testAuthCtrlAdmin",
              responses: {
                "401": {
                  content: {"application/json": {schema: {$ref: "#/components/schemas/Unauthorized"}}},
                  description: "Unauthorized"
                },
                "403": {
                  content: {"application/json": {schema: {$ref: "#/components/schemas/Forbidden"}}},
                  description: "Forbidden"
                }
              },
              security: [{global_auth: ["admin"]}],
              parameters: [
                {
                  name: "Authorization",
                  required: true,
                  in: "header",
                  schema: {type: "string"}
>>>>>>> c20f9cc4
                }
              ],
              tags: ["TestAuthCtrl"]
            }
<<<<<<< HEAD
          }
        },
        tags: [
          {
            name: "TestAuthCtrl"
          }
        ]
=======
          },
          "/rest/auth/stepUp": {
            post: {
              operationId: "testAuthCtrlStepUp",
              responses: {"200": {description: "Success"}},
              parameters: [],
              tags: ["TestAuthCtrl"]
            }
          }
        },
        components: {
          securitySchemes: {
            global_auth: {
              type: "oauth2",
              flows: {
                implicit: {
                  authorizationUrl: "http://petstore.swagger.io/oauth/dialog",
                  scopes: {admin: "Admin access"}
                }
              }
            }
          },
          schemas: {
            Unauthorized: {
              type: "object",
              properties: {
                name: {
                  type: "string",
                  description: "The error name",
                  minLength: 1,
                  example: "UNAUTHORIZED",
                  default: "UNAUTHORIZED"
                },
                message: {type: "string", description: "An error message", minLength: 1},
                status: {
                  type: "number",
                  description: "The status code of the exception",
                  example: 401,
                  default: 401
                },
                errors: {
                  type: "array",
                  items: {$ref: "#/components/schemas/GenericError"},
                  description: "A list of related errors"
                },
                stack: {type: "string", description: "The stack trace (only in development mode)"}
              },
              required: ["name", "message", "status"]
            },
            GenericError: {
              type: "object",
              properties: {
                name: {type: "string", description: "The error name", minLength: 1},
                message: {type: "string", description: "An error message", minLength: 1}
              },
              additionalProperties: true,
              required: ["name", "message"]
            },
            Forbidden: {
              type: "object",
              properties: {
                name: {
                  type: "string",
                  description: "The error name",
                  minLength: 1,
                  example: "FORBIDDEN",
                  default: "FORBIDDEN"
                },
                message: {type: "string", description: "An error message", minLength: 1},
                status: {
                  type: "number",
                  description: "The status code of the exception",
                  example: 403,
                  default: 403
                },
                errors: {
                  type: "array",
                  items: {$ref: "#/components/schemas/GenericError"},
                  description: "A list of related errors"
                },
                stack: {type: "string", description: "The stack trace (only in development mode)"}
              },
              required: ["name", "message", "status"]
            }
          }
        },
        tags: [{name: "TestAuthCtrl"}]
>>>>>>> c20f9cc4
      });
    });
  });
}<|MERGE_RESOLUTION|>--- conflicted
+++ resolved
@@ -180,183 +180,19 @@
       const {body: spec} = await request.get("/doc/swagger.json").expect(200);
 
       expect(spec).to.deep.equal({
-<<<<<<< HEAD
-        components: {
-          schemas: {
-            Forbidden: {
-              properties: {
-                errors: {
-                  description: "A list of related errors",
-                  items: {
-                    $ref: "#/components/schemas/GenericError"
-                  },
-                  type: "array"
-                },
-                message: {
-                  description: "An error message",
-                  minLength: 1,
-                  type: "string"
-                },
-                name: {
-                  default: "FORBIDDEN",
-                  description: "The error name",
-                  example: "FORBIDDEN",
-                  minLength: 1,
-                  type: "string"
-                },
-                stack: {
-                  description: "The stack trace (only in development mode)",
-                  type: "string"
-                },
-                status: {
-                  default: 403,
-                  description: "The status code of the exception",
-                  example: 403,
-                  type: "number"
-                }
-              },
-              required: ["name", "message", "status"],
-              type: "object"
-            },
-            GenericError: {
-              additionalProperties: true,
-              properties: {
-                message: {
-                  description: "An error message",
-                  minLength: 1,
-                  type: "string"
-                },
-                name: {
-                  description: "The error name",
-                  minLength: 1,
-                  type: "string"
-                }
-              },
-              required: ["name", "message"],
-              type: "object"
-            },
-            Unauthorized: {
-              properties: {
-                errors: {
-                  description: "A list of related errors",
-                  items: {
-                    $ref: "#/components/schemas/GenericError"
-                  },
-                  type: "array"
-                },
-                message: {
-                  description: "An error message",
-                  minLength: 1,
-                  type: "string"
-                },
-                name: {
-                  default: "UNAUTHORIZED",
-                  description: "The error name",
-                  example: "UNAUTHORIZED",
-                  minLength: 1,
-                  type: "string"
-                },
-                stack: {
-                  description: "The stack trace (only in development mode)",
-                  type: "string"
-                },
-                status: {
-                  default: 401,
-                  description: "The status code of the exception",
-                  example: 401,
-                  type: "number"
-                }
-              },
-              required: ["name", "message", "status"],
-              type: "object"
-            }
-          }
-        },
-=======
         openapi: "3.0.1",
->>>>>>> c20f9cc4
         info: {
           version: "1.0.0",
           title: "Swagger Title",
           description: "Swagger description",
           termsOfService: "http://swagger.io/terms/",
-<<<<<<< HEAD
-          title: "Swagger Title",
-          version: "1.0.0"
-        },
-        openapi: "3.0.1",
-=======
           contact: {email: "apiteam@swagger.io"},
           license: {name: "Apache 2.0", url: "http://www.apache.org/licenses/LICENSE-2.0.html"}
         },
->>>>>>> c20f9cc4
         paths: {
-          "/rest/auth/admin": {
-            get: {
-              operationId: "testAuthCtrlAdmin",
-              parameters: [
-                {
-                  in: "header",
-                  name: "Authorization",
-                  required: true,
-                  schema: {
-                    type: "string"
-                  }
-                }
-              ],
-              responses: {
-                "401": {
-                  content: {
-                    "application/json": {
-                      schema: {
-                        $ref: "#/components/schemas/Unauthorized"
-                      }
-                    }
-                  },
-                  description: "Unauthorized"
-                },
-                "403": {
-                  content: {
-                    "application/json": {
-                      schema: {
-                        $ref: "#/components/schemas/Forbidden"
-                      }
-                    }
-                  },
-                  description: "Forbidden"
-                }
-              },
-              security: [
-                {
-                  global_auth: ["admin"]
-                }
-              ],
-              tags: ["TestAuthCtrl"]
-            }
-          },
           "/rest/auth/authorize": {
             post: {
               operationId: "testAuthCtrlAuthorize",
-<<<<<<< HEAD
-              parameters: [],
-              responses: {
-                "200": {
-                  description: "Success"
-                }
-              },
-              tags: ["TestAuthCtrl"]
-            }
-          },
-          "/rest/auth/stepUp": {
-            post: {
-              operationId: "testAuthCtrlStepUp",
-              parameters: [],
-              responses: {
-                "200": {
-                  description: "Success"
-                }
-              },
-=======
               responses: {"200": {description: "Success"}},
               parameters: [],
               tags: ["TestAuthCtrl"]
@@ -384,50 +220,11 @@
                   schema: {type: "string"}
                 }
               ],
->>>>>>> c20f9cc4
               tags: ["TestAuthCtrl"]
             }
           },
-          "/rest/auth/userinfo": {
+          "/rest/auth/admin": {
             get: {
-<<<<<<< HEAD
-              operationId: "testAuthCtrlToken",
-              parameters: [
-                {
-                  in: "header",
-                  name: "Authorization",
-                  required: true,
-                  schema: {
-                    type: "string"
-                  }
-                }
-              ],
-              responses: {
-                "401": {
-                  content: {
-                    "application/json": {
-                      schema: {
-                        $ref: "#/components/schemas/Unauthorized"
-                      }
-                    }
-                  },
-                  description: "Unauthorized"
-                },
-                "403": {
-                  content: {
-                    "application/json": {
-                      schema: {
-                        $ref: "#/components/schemas/Forbidden"
-                      }
-                    }
-                  },
-                  description: "Forbidden"
-                }
-              },
-              security: [
-                {
-                  global_auth: []
-=======
               operationId: "testAuthCtrlAdmin",
               responses: {
                 "401": {
@@ -446,20 +243,10 @@
                   required: true,
                   in: "header",
                   schema: {type: "string"}
->>>>>>> c20f9cc4
                 }
               ],
               tags: ["TestAuthCtrl"]
             }
-<<<<<<< HEAD
-          }
-        },
-        tags: [
-          {
-            name: "TestAuthCtrl"
-          }
-        ]
-=======
           },
           "/rest/auth/stepUp": {
             post: {
@@ -547,7 +334,6 @@
           }
         },
         tags: [{name: "TestAuthCtrl"}]
->>>>>>> c20f9cc4
       });
     });
   });
