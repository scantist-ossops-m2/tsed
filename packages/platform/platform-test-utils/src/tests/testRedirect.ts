<<<<<<< HEAD
import {Context, Controller, Get, PlatformTest} from "@tsed/common";
import {Redirect, Location} from "@tsed/schema";
import {expect} from "chai";
=======
import {Context, Controller, Get, Location, PlatformTest, Redirect} from "@tsed/common";
>>>>>>> f5b918a9
import SuperTest from "supertest";
import {PlatformTestOptions} from "../interfaces";

@Controller("/redirect")
class RedirectCtrl {
  @Get("/scenario-1")
  @Redirect("/test")
  testScenario1() {
    return "Hello";
  }

  @Get("/scenario-2")
  @Redirect(301, "/test")
  testScenario2() {
    return "Hello";
  }

  @Get("/scenario-3")
  @Redirect(301, "/test")
  testScenario3(@Context() ctx: Context) {
    ctx.response.redirect(302, "/another/path");

    return "Hello";
  }

  @Get("/scenario-4")
  @Redirect("back")
  testScenario4(@Context() ctx: Context) {
    return "Hello";
  }

  @Get("/scenario-5")
  @Location("back")
  testScenario5(@Context() ctx: Context) {
    return "Hello";
  }

  @Get("/scenario-6")
  @Location("/path/to").Status(301)
  testScenario6(@Context() ctx: Context) {
    return "Hello";
  }

  @Get("/scenario-7")
  @Location("/path/to")
  testScenario7(@Context() ctx: Context) {
    ctx.response.location("/another/path");
    return "Hello";
  }
}

export function testRedirect(options: PlatformTestOptions) {
  let request: SuperTest.SuperTest<SuperTest.Test>;

  beforeAll(
    PlatformTest.bootstrap(options.server, {
      ...options,
      mount: {
        "/rest": [RedirectCtrl]
      }
    })
  );
  beforeAll(() => {
    request = SuperTest(PlatformTest.callback());
  });
  afterAll(PlatformTest.reset);

  it("Scenario1: GET /rest/redirect/scenario-1", async () => {
    const response = await request.get("/rest/redirect/scenario-1").expect(302);

    expect(response.text).toEqual("Found. Redirecting to /test");
    expect(response.header.location).toEqual("/test");
  });

  it("Scenario1: HEAD /rest/redirect/scenario-1", async () => {
    const response = await request.head("/rest/redirect/scenario-1").expect(302);

    expect(response.text).toBeUndefined();
    expect(response.header.location).toEqual("/test");
  });

  it("Scenario2: GET /rest/redirect/scenario-2", async () => {
    const response = await request.get("/rest/redirect/scenario-2").expect(301);

    expect(response.text).toEqual("Moved Permanently. Redirecting to /test");
    expect(response.header.location).toEqual("/test");
  });

  it("Scenario3: GET /rest/redirect/scenario-3", async () => {
    const response = await request.get("/rest/redirect/scenario-3").expect(302);

    expect(response.header.location).toEqual("/another/path");
    expect(response.text).toEqual("Found. Redirecting to /another/path");
  });

  it("Scenario4: GET /rest/redirect/scenario-4 with referer", async () => {
    const response = await request.get("/rest/redirect/scenario-4").set("Referrer", "https://referrer.com").expect(302);

    expect(response.text).toEqual("Found. Redirecting to https://referrer.com");
    expect(response.header.location).toEqual("https://referrer.com");
  });

  it("Scenario5: GET /rest/redirect/scenario-5", async () => {
    const response = await request.get("/rest/redirect/scenario-5").set("Referrer", "https://referrer.com").expect(200);

    expect(response.text).toEqual("Hello");
    expect(response.header.location).toEqual("https://referrer.com");
  });

  it("Scenario6: GET /rest/redirect/scenario-6", async () => {
    const response = await request.get("/rest/redirect/scenario-6").set("Referrer", "https://referrer.com").expect(301);

    expect(response.text).toEqual("Hello");
    expect(response.header.location).toEqual("/path/to");
  });

  it("Scenario7: GET /rest/redirect/scenario-7", async () => {
    const response = await request.get("/rest/redirect/scenario-7").set("Referrer", "https://referrer.com").expect(200);

    expect(response.text).toEqual("Hello");
    expect(response.header.location).toEqual("/another/path");
  });
}<|MERGE_RESOLUTION|>--- conflicted
+++ resolved
@@ -1,10 +1,6 @@
-<<<<<<< HEAD
 import {Context, Controller, Get, PlatformTest} from "@tsed/common";
 import {Redirect, Location} from "@tsed/schema";
 import {expect} from "chai";
-=======
-import {Context, Controller, Get, Location, PlatformTest, Redirect} from "@tsed/common";
->>>>>>> f5b918a9
 import SuperTest from "supertest";
 import {PlatformTestOptions} from "../interfaces";
 
