--- conflicted
+++ resolved
@@ -1,9 +1,4 @@
-<<<<<<< HEAD
 import {Controller, Get, Locals, Middleware, PlatformTest, UseBefore} from "@tsed/common";
-import {expect} from "chai";
-=======
-import {Controller, Get, Locals, Middleware, PlatformTest, UseBefore, View} from "@tsed/common";
->>>>>>> f5b918a9
 import {EOL} from "os";
 import SuperTest from "supertest";
 import {View} from "@tsed/platform-views";
