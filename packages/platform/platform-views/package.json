--- conflicted
+++ resolved
@@ -1,10 +1,6 @@
 {
   "name": "@tsed/platform-views",
-<<<<<<< HEAD
   "version": "7.0.0-beta.4",
-=======
-  "version": "6.112.0",
->>>>>>> e5191629
   "description": "Views module for Ts.ED Framework",
   "private": false,
   "source": "./src/index.ts",
@@ -29,36 +25,20 @@
     "tslib": "2.3.1"
   },
   "devDependencies": {
-<<<<<<< HEAD
     "@tsed/core": "7.0.0-beta.4",
     "@tsed/di": "7.0.0-beta.4",
-    "@tsed/engines": "^1.1.5",
+    "@tsed/engines": "7.0.0-beta.4",
     "@tsed/exceptions": "7.0.0-beta.4",
     "@tsed/schema": "7.0.0-beta.4",
-=======
-    "@tsed/core": "6.112.0",
-    "@tsed/di": "6.112.0",
-    "@tsed/engines": "6.112.0",
-    "@tsed/exceptions": "6.112.0",
-    "@tsed/schema": "6.112.0",
->>>>>>> e5191629
     "@types/consolidate": "0.14.1",
     "@types/ejs": "3.1.0"
   },
   "peerDependencies": {
-<<<<<<< HEAD
     "@tsed/core": "^7.0.0-beta.4",
     "@tsed/di": "^7.0.0-beta.4",
-    "@tsed/engines": "^1.1.5",
+    "@tsed/engines": "^7.0.0-beta.4",
     "@tsed/exceptions": "^7.0.0-beta.4",
     "@tsed/schema": "^7.0.0-beta.4"
-=======
-    "@tsed/core": "^6.112.0",
-    "@tsed/di": "^6.112.0",
-    "@tsed/engines": "^6.112.0",
-    "@tsed/exceptions": "^6.112.0",
-    "@tsed/schema": "^6.112.0"
->>>>>>> e5191629
   },
   "peerDependenciesMeta": {
     "@tsed/core": {
