--- conflicted
+++ resolved
@@ -44,14 +44,7 @@
     // WHEN
     class Controller {
       @OperationPath("POST", "/")
-<<<<<<< HEAD
-      @(Returns()
-        .Status(200)
-        .Type(String)
-        .Description("description"))
-=======
       @(Returns().Status(200).Type(String).Description("description"))
->>>>>>> 0de5a4ea
       method() {}
     }
 
@@ -146,14 +139,7 @@
     // WHEN
     class Controller {
       @OperationPath("POST", "/")
-<<<<<<< HEAD
-      @(Returns(200, String)
-        .Description("description")
-        .ContentType("text/html")
-        .Examples("Examples"))
-=======
-      @(Returns(200, String).Description("description").ContentType("text/json").Examples("Examples"))
->>>>>>> 0de5a4ea
+      @(Returns(200, String).Description("description").ContentType("text/html").Examples("Examples"))
       method() {}
     }
 
@@ -218,10 +204,6 @@
           post: {
             operationId: "controllerMethod",
             parameters: [],
-<<<<<<< HEAD
-=======
-            produces: ["text/json"],
->>>>>>> 0de5a4ea
             responses: {
               "200": {
                 description: "Success",
@@ -254,13 +236,7 @@
     try {
       class Controller {
         @OperationPath("POST", "/")
-<<<<<<< HEAD
-        @(Returns(200, String)
-          .Of(Array)
-          .Description("description"))
-=======
         @(Returns(200, String).Of(Array).Description("description"))
->>>>>>> 0de5a4ea
         method() {}
       }
     } catch (er) {
@@ -275,13 +251,7 @@
     try {
       class Controller {
         @OperationPath("POST", "/")
-<<<<<<< HEAD
-        @(Returns(200, Array)
-          .Nested(Set)
-          .Description("description"))
-=======
         @(Returns(200, Array).Nested(Set).Description("description"))
->>>>>>> 0de5a4ea
         method() {}
       }
     } catch (er) {
@@ -308,13 +278,7 @@
     // WHEN
     class Controller {
       @OperationPath("POST", "/")
-<<<<<<< HEAD
-      @(Returns(200, Array)
-        .Of(String)
-        .Description("description"))
-=======
       @(Returns(200, Array).Of(String).Description("description"))
->>>>>>> 0de5a4ea
       method() {}
     }
 
@@ -360,13 +324,7 @@
 
     class Controller {
       @OperationPath("POST", "/")
-<<<<<<< HEAD
-      @(Returns(200, Array)
-        .Of(Model)
-        .Description("description"))
-=======
       @(Returns(200, Array).Of(Model).Description("description"))
->>>>>>> 0de5a4ea
       method() {}
     }
 
