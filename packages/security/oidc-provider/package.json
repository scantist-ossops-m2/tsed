--- conflicted
+++ resolved
@@ -1,10 +1,6 @@
 {
   "name": "@tsed/oidc-provider",
-<<<<<<< HEAD
-  "version": "6.118.0-rc.1",
-=======
   "version": "6.119.1",
->>>>>>> c1d69506
   "description": "OIDC provider package for Ts.ED framework",
   "private": false,
   "contributors": [
@@ -34,11 +30,7 @@
     "test": "cross-env NODE_ENV=test yarn jest --max-workers=2"
   },
   "dependencies": {
-<<<<<<< HEAD
-    "@tsed/adapters": "6.118.0-rc.1",
-=======
     "@tsed/adapters": "6.119.1",
->>>>>>> c1d69506
     "express-urlrewrite": "^1.4.0",
     "jose2": "npm:jose@^2.0.4",
     "koa-mount": "^4.0.0",
@@ -48,28 +40,17 @@
     "uuid": "8.3.2"
   },
   "devDependencies": {
-<<<<<<< HEAD
-    "@tsed/common": "6.118.0-rc.1",
-    "@tsed/core": "6.118.0-rc.1",
-    "@tsed/di": "6.118.0-rc.1",
-    "@tsed/exceptions": "6.118.0-rc.1",
-=======
     "@tsed/common": "6.119.1",
     "@tsed/core": "6.119.1",
     "@tsed/di": "6.119.1",
     "@tsed/exceptions": "6.119.1",
->>>>>>> c1d69506
     "@types/lowdb": "1.0.11",
     "@types/oidc-provider": "^7.1.1",
     "@types/uuid": "8.3.4",
     "oidc-provider": "7.11.1"
   },
   "peerDependencies": {
-<<<<<<< HEAD
-    "@tsed/common": "^6.118.0-rc.1",
-=======
     "@tsed/common": "^6.119.1",
->>>>>>> c1d69506
     "oidc-provider": ">=7.3.0"
   },
   "peerDependenciesMeta": {
