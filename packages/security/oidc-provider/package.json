{
  "name": "@tsed/oidc-provider",
<<<<<<< HEAD
  "version": "7.0.0-beta.4",
=======
  "version": "6.112.0",
>>>>>>> e5191629
  "description": "OIDC provider package for Ts.ED framework",
  "private": false,
  "contributors": [
    {
      "name": "romakita"
    },
    {
      "name": "stefanvanherwijnen"
    }
  ],
  "source": "./src/index.ts",
  "main": "./lib/cjs/index.js",
  "module": "./lib/esm/index.js",
  "typings": "./lib/types/index.d.ts",
  "exports": {
    "types": "./lib/types/index.d.ts",
    "import": "./lib/esm/index.js",
    "require": "./lib/cjs/index.js",
    "default": "./lib/esm/index.js"
  },
  "scripts": {
    "build": "yarn barrels && yarn run build:esm && yarn run build:cjs",
    "build:cjs": "tsc --build tsconfig.compile.json",
    "build:esm": "tsc --build tsconfig.compile.esm.json",
    "start": "ts-node -r tsconfig-paths/register test/app/index.ts",
    "barrels": "yarn barrelsby --delete -d ./src -e \"\\.spec\\.ts\" -e \"__mock__\" -e \".benchmark.ts\"",
    "test": "cross-env NODE_ENV=test nyc mocha"
  },
  "dependencies": {
<<<<<<< HEAD
    "@tsed/adapters": "7.0.0-beta.4",
=======
    "@tsed/adapters": "6.112.0",
>>>>>>> e5191629
    "express-urlrewrite": "^1.4.0",
    "jose2": "npm:jose@^2.0.4",
    "koa-mount": "^4.0.0",
    "koa-rewrite": "^3.0.1",
    "lowdb": "3.0.0",
    "tslib": "2.3.1",
    "uuid": "8.3.2"
  },
  "devDependencies": {
<<<<<<< HEAD
    "@tsed/common": "7.0.0-beta.4",
    "@tsed/core": "7.0.0-beta.4",
    "@tsed/di": "7.0.0-beta.4",
    "@tsed/exceptions": "7.0.0-beta.4",
=======
    "@tsed/common": "6.112.0",
    "@tsed/core": "6.112.0",
    "@tsed/di": "6.112.0",
    "@tsed/exceptions": "6.112.0",
>>>>>>> e5191629
    "@types/lowdb": "1.0.11",
    "@types/oidc-provider": "^7.1.1",
    "@types/uuid": "8.3.4",
    "oidc-provider": "7.10.6"
  },
  "peerDependencies": {
<<<<<<< HEAD
    "@tsed/common": "^7.0.0-beta.4",
=======
    "@tsed/common": "^6.112.0",
>>>>>>> e5191629
    "oidc-provider": ">=7.3.0"
  },
  "peerDependenciesMeta": {
    "@tsed/common": {
      "optional": false
    }
  }
}<|MERGE_RESOLUTION|>--- conflicted
+++ resolved
@@ -1,10 +1,6 @@
 {
   "name": "@tsed/oidc-provider",
-<<<<<<< HEAD
   "version": "7.0.0-beta.4",
-=======
-  "version": "6.112.0",
->>>>>>> e5191629
   "description": "OIDC provider package for Ts.ED framework",
   "private": false,
   "contributors": [
@@ -34,11 +30,7 @@
     "test": "cross-env NODE_ENV=test nyc mocha"
   },
   "dependencies": {
-<<<<<<< HEAD
     "@tsed/adapters": "7.0.0-beta.4",
-=======
-    "@tsed/adapters": "6.112.0",
->>>>>>> e5191629
     "express-urlrewrite": "^1.4.0",
     "jose2": "npm:jose@^2.0.4",
     "koa-mount": "^4.0.0",
@@ -48,28 +40,17 @@
     "uuid": "8.3.2"
   },
   "devDependencies": {
-<<<<<<< HEAD
     "@tsed/common": "7.0.0-beta.4",
     "@tsed/core": "7.0.0-beta.4",
     "@tsed/di": "7.0.0-beta.4",
     "@tsed/exceptions": "7.0.0-beta.4",
-=======
-    "@tsed/common": "6.112.0",
-    "@tsed/core": "6.112.0",
-    "@tsed/di": "6.112.0",
-    "@tsed/exceptions": "6.112.0",
->>>>>>> e5191629
     "@types/lowdb": "1.0.11",
     "@types/oidc-provider": "^7.1.1",
     "@types/uuid": "8.3.4",
     "oidc-provider": "7.10.6"
   },
   "peerDependencies": {
-<<<<<<< HEAD
     "@tsed/common": "^7.0.0-beta.4",
-=======
-    "@tsed/common": "^6.112.0",
->>>>>>> e5191629
     "oidc-provider": ">=7.3.0"
   },
   "peerDependenciesMeta": {
