{
  "name": "@tsed/oidc-provider",
<<<<<<< HEAD
  "version": "7.35.0-beta.4",
=======
  "version": "7.34.8",
>>>>>>> eed91ec7
  "description": "OIDC provider package for Ts.ED framework",
  "private": false,
  "contributors": [
    {
      "name": "romakita"
    },
    {
      "name": "camfou"
    },
    {
      "name": "stefanvanherwijnen"
    }
  ],
  "source": "./src/index.ts",
  "main": "./lib/cjs/index.js",
  "module": "./lib/esm/index.js",
  "typings": "./lib/types/index.d.ts",
  "exports": {
    "types": "./lib/types/index.d.ts",
    "import": "./lib/esm/index.js",
    "require": "./lib/cjs/index.js",
    "default": "./lib/esm/index.js"
  },
  "scripts": {
    "build": "yarn barrels && yarn build:ts",
    "start": "ts-node test/app/index.ts",
    "barrels": "yarn barrelsby --delete -d ./src -e \"\\.spec\\.ts\" -e \"__mock__\" -e \".benchmark.ts\"",
    "test": "cross-env NODE_ENV=test yarn jest --max-workers=2 && jest-coverage-thresholds-bumper",
    "build:ts": "tsc --build tsconfig.json && tsc --build tsconfig.esm.json",
    "lint": "eslint '**/*.{ts,js}'",
    "lint:fix": "eslint '**/*.{ts,js}' --fix"
  },
  "dependencies": {
<<<<<<< HEAD
    "@tsed/adapters": "7.35.0-beta.4",
=======
    "@tsed/adapters": "7.34.8",
>>>>>>> eed91ec7
    "express-urlrewrite": "^1.4.0",
    "jose2": "npm:jose@^2.0.4",
    "koa-mount": "^4.0.0",
    "koa-rewrite": "^3.0.1",
    "tslib": "2.5.0",
    "uuid": "8.3.2"
  },
  "devDependencies": {
<<<<<<< HEAD
    "@tsed/common": "7.35.0-beta.4",
    "@tsed/core": "7.35.0-beta.4",
    "@tsed/di": "7.35.0-beta.4",
    "@tsed/eslint": "7.35.0-beta.4",
    "@tsed/exceptions": "7.35.0-beta.4",
    "@tsed/jwks": "7.35.0-beta.4",
    "@tsed/typescript": "7.35.0-beta.4",
=======
    "@tsed/common": "7.34.8",
    "@tsed/core": "7.34.8",
    "@tsed/di": "7.34.8",
    "@tsed/eslint": "7.34.8",
    "@tsed/exceptions": "7.34.8",
    "@tsed/jwks": "7.34.8",
    "@tsed/typescript": "7.34.8",
>>>>>>> eed91ec7
    "@types/lowdb": "1.0.11",
    "@types/oidc-provider": "8.1.1",
    "@types/uuid": "8.3.4",
    "eslint": "^8.12.0",
    "lowdb": "3.0.0",
    "oidc-provider": "8.1.1"
  },
  "peerDependencies": {
<<<<<<< HEAD
    "@tsed/ajv": "^7.35.0-beta.4",
    "@tsed/common": "^7.35.0-beta.4",
    "@tsed/core": "^7.35.0-beta.4",
    "@tsed/di": "^7.35.0-beta.4",
    "@tsed/json-mapper": "^7.35.0-beta.4",
    "@tsed/schema": "^7.35.0-beta.4",
=======
    "@tsed/ajv": "^7.34.8",
    "@tsed/common": "^7.34.8",
    "@tsed/core": "^7.34.8",
    "@tsed/di": "^7.34.8",
    "@tsed/json-mapper": "^7.34.8",
    "@tsed/schema": "^7.34.8",
>>>>>>> eed91ec7
    "oidc-provider": ">=8.0.0"
  },
  "peerDependenciesMeta": {
    "@tsed/common": {
      "optional": false
    },
    "@tsed/ajv": {
      "optional": false
    },
    "@tsed/core": {
      "optional": false
    },
    "@tsed/di": {
      "optional": false
    },
    "@tsed/json-mapper": {
      "optional": false
    },
    "@tsed/schema": {
      "optional": false
    }
  }
}<|MERGE_RESOLUTION|>--- conflicted
+++ resolved
@@ -1,10 +1,6 @@
 {
   "name": "@tsed/oidc-provider",
-<<<<<<< HEAD
-  "version": "7.35.0-beta.4",
-=======
   "version": "7.34.8",
->>>>>>> eed91ec7
   "description": "OIDC provider package for Ts.ED framework",
   "private": false,
   "contributors": [
@@ -38,11 +34,7 @@
     "lint:fix": "eslint '**/*.{ts,js}' --fix"
   },
   "dependencies": {
-<<<<<<< HEAD
-    "@tsed/adapters": "7.35.0-beta.4",
-=======
     "@tsed/adapters": "7.34.8",
->>>>>>> eed91ec7
     "express-urlrewrite": "^1.4.0",
     "jose2": "npm:jose@^2.0.4",
     "koa-mount": "^4.0.0",
@@ -51,15 +43,6 @@
     "uuid": "8.3.2"
   },
   "devDependencies": {
-<<<<<<< HEAD
-    "@tsed/common": "7.35.0-beta.4",
-    "@tsed/core": "7.35.0-beta.4",
-    "@tsed/di": "7.35.0-beta.4",
-    "@tsed/eslint": "7.35.0-beta.4",
-    "@tsed/exceptions": "7.35.0-beta.4",
-    "@tsed/jwks": "7.35.0-beta.4",
-    "@tsed/typescript": "7.35.0-beta.4",
-=======
     "@tsed/common": "7.34.8",
     "@tsed/core": "7.34.8",
     "@tsed/di": "7.34.8",
@@ -67,7 +50,6 @@
     "@tsed/exceptions": "7.34.8",
     "@tsed/jwks": "7.34.8",
     "@tsed/typescript": "7.34.8",
->>>>>>> eed91ec7
     "@types/lowdb": "1.0.11",
     "@types/oidc-provider": "8.1.1",
     "@types/uuid": "8.3.4",
@@ -76,21 +58,12 @@
     "oidc-provider": "8.1.1"
   },
   "peerDependencies": {
-<<<<<<< HEAD
-    "@tsed/ajv": "^7.35.0-beta.4",
-    "@tsed/common": "^7.35.0-beta.4",
-    "@tsed/core": "^7.35.0-beta.4",
-    "@tsed/di": "^7.35.0-beta.4",
-    "@tsed/json-mapper": "^7.35.0-beta.4",
-    "@tsed/schema": "^7.35.0-beta.4",
-=======
     "@tsed/ajv": "^7.34.8",
     "@tsed/common": "^7.34.8",
     "@tsed/core": "^7.34.8",
     "@tsed/di": "^7.34.8",
     "@tsed/json-mapper": "^7.34.8",
     "@tsed/schema": "^7.34.8",
->>>>>>> eed91ec7
     "oidc-provider": ">=8.0.0"
   },
   "peerDependenciesMeta": {
