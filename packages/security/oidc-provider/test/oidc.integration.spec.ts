import {MemoryAdapter} from "@tsed/adapters";
import {PlatformTest} from "@tsed/common";
import {PlatformExpress} from "@tsed/platform-express";
import {PlatformTestUtils} from "@tsed/platform-test-utils";
import SuperTest from "supertest";
import {rootDir} from "../../../platform/platform-express/test/app/Server";
import {InteractionsCtrl} from "./app/controllers/oidc/InteractionsCtrl";
import {Server} from "./app/Server";

import {join} from "path";
import {Accounts} from "./app/services/Accounts";

const utils = PlatformTestUtils.create({
  rootDir,
  platform: PlatformExpress,
  server: Server,
  logger: {
    level: "off"
  }
});

describe("OIDC", () => {
  let request: SuperTest.SuperTest<SuperTest.Test>;

  async function followRedirection(response: any, headers: any = {}) {
    if (response.headers.location) {
      const url = response.headers.location.replace("http://0.0.0.0:8081", "");
      return request.get(url).set("Origin", "http://0.0.0.0:8081").set("Host", "0.0.0.0:8081").set(headers);
    }

    return response;
  }

  beforeEach(
    utils.bootstrap({
      mount: {
        "/": [InteractionsCtrl]
      },
      adapters: {
        Adapter: MemoryAdapter
      }
    })
  );
  beforeEach(() => {
    request = SuperTest.agent(PlatformTest.callback());
  });

  afterEach(() => PlatformTest.reset());

  it("should display the OIDC login page then login", async () => {
    const authRes = await request
      .get(
        "/oidc/auth?client_id=client_id&response_type=id_token&scope=openid+email&nonce=foobar&prompt=login&redirect_uri=http://localhost:3000"
      )
      .set({
        Origin: "http://0.0.0.0:8081",
        Host: "0.0.0.0:8081"
      });

    const [, , id] = authRes.headers.location.replace("http://0.0.0.0:8081", "").split("/");

    const response = await followRedirection(authRes);

    expect(response.text).toContain("Sign-in");

    const postResponse = await request
      .post(`${authRes.headers.location}/login`)
      .set({
        Origin: "http://0.0.0.0:8081",
        Host: "0.0.0.0:8081",
        "Upgrade-Insecure-Requests": "1",
        referer: `http://0.0.0.0:8081/interaction/${id}`
      })
      .send("email=test%40test.com&password=admin");

<<<<<<< HEAD
    expect(postResponse.headers.location).to.equal(`http://0.0.0.0:8081/oidc/auth/${id}`);
=======
    expect(postResponse.headers.location).toEqual(`http://0.0.0.0:8081/auth/${id}`);
>>>>>>> f5b918a9

    const headers = {
      Origin: "http://0.0.0.0:8081",
      Host: "0.0.0.0:8081",
      "Upgrade-Insecure-Requests": "1",
      referer: `http://0.0.0.0:8081/interaction/${id}`
    };

    const consentResponse = await followRedirection(await followRedirection(postResponse, headers), headers);

    const matches = consentResponse.text.match(/action="(.*)" /gi);
    const interactionUrl = matches[0].split('"')[1];

    const confirmResponse = await followRedirection(
      await request.post(interactionUrl).set({
        Origin: "http://0.0.0.0:8081",
        Host: "0.0.0.0:8081",
        "Upgrade-Insecure-Requests": "1",
        referer: `http://0.0.0.0:8081/interaction/${id}`
      }),
      headers
    );

    expect(confirmResponse.headers.location).toContain("http://localhost:3000#id_token=");
  });

  it("should display the discovery page on /.well-known/openid-configuration", async () => {
    const res = await request.get("/.well-known/openid-configuration").set({
      Origin: "http://0.0.0.0:8081",
      Host: "0.0.0.0:8081"
    });
<<<<<<< HEAD
    expect(JSON.parse(res.text).authorization_endpoint).to.be.equal("http://0.0.0.0:8081/oidc/auth");
=======
    expect(JSON.parse(res.text).authorization_endpoint).toEqual("http://0.0.0.0:8081/auth");
>>>>>>> f5b918a9
  });
});

describe("OIDC on a different path", () => {
  let request: SuperTest.SuperTest<SuperTest.Test>;

  async function followRedirection(response: any, headers: any = {}) {
    if (response.headers.location) {
      const url = response.headers.location.replace("http://0.0.0.0:8081", "");
      return request.get(url).set("Origin", "http://0.0.0.0:8081").set("Host", "0.0.0.0:8081").set(headers);
    }

    return response;
  }

  beforeEach(
    utils.bootstrap({
      mount: {
        "/": [InteractionsCtrl]
      },
      oidc: {
        path: "/oidc",
        Accounts: Accounts,
        jwksPath: join(__dirname, "..", "..", "keys", "jwks.json"),
        clients: [
          {
            client_id: "client_id",
            client_secret: "client_secret",
            redirect_uris: ["http://localhost:3000"],
            response_types: ["id_token"],
            grant_types: ["implicit"],
            token_endpoint_auth_method: "none"
          }
        ],
        claims: {
          openid: ["sub"],
          email: ["email", "email_verified"]
        },
        features: {
          // disable the packaged interactions
          devInteractions: {enabled: false},
          encryption: {enabled: true},
          introspection: {enabled: true},
          revocation: {enabled: true}
        }
      },
      adapters: {
        Adapter: MemoryAdapter
      }
    })
  );
  beforeEach(() => {
    request = SuperTest.agent(PlatformTest.callback());
  });

  afterEach(() => PlatformTest.reset());

  it("should display the OIDC login page then login", async () => {
    const authRes = await request
      .get(
        "/oidc/auth?client_id=client_id&response_type=id_token&scope=openid+email&nonce=foobar&prompt=login&redirect_uri=http://localhost:3000"
      )
      .set({
        Origin: "http://0.0.0.0:8081",
        Host: "0.0.0.0:8081"
      });

    const [, , id] = authRes.headers.location.replace("http://0.0.0.0:8081", "").split("/");

    const response = await followRedirection(authRes);

    expect(response.text).toContain("Sign-in");

    const postResponse = await request
      .post(`${authRes.headers.location}/login`)
      .set({
        Origin: "http://0.0.0.0:8081",
        Host: "0.0.0.0:8081",
        "Upgrade-Insecure-Requests": "1",
        referer: `http://0.0.0.0:8081/interaction/${id}`
      })
      .send("email=test%40test.com&password=admin");

    expect(postResponse.headers.location).toEqual(`http://0.0.0.0:8081/oidc/auth/${id}`);

    const headers = {
      Origin: "http://0.0.0.0:8081",
      Host: "0.0.0.0:8081",
      "Upgrade-Insecure-Requests": "1",
      referer: `http://0.0.0.0:8081/interaction/${id}`
    };

    const consentResponse = await followRedirection(await followRedirection(postResponse, headers), headers);

    const matches = consentResponse.text.match(/action="(.*)" /gi);
    const interactionUrl = matches[0].split('"')[1];

    const confirmResponse = await followRedirection(
      await request.post(interactionUrl).set({
        Origin: "http://0.0.0.0:8081",
        Host: "0.0.0.0:8081",
        "Upgrade-Insecure-Requests": "1",
        referer: `http://0.0.0.0:8081/interaction/${id}`
      }),
      headers
    );

    expect(confirmResponse.headers.location).toContain("http://localhost:3000#id_token=");
  });

  it("should display the discovery page on /.well-known/openid-configuration", async () => {
    const res = await request.get("/.well-known/openid-configuration").set({
      Origin: "http://0.0.0.0:8081",
      Host: "0.0.0.0:8081"
    });
    expect(JSON.parse(res.text).authorization_endpoint).toEqual("http://0.0.0.0:8081/oidc/auth");
  });
});<|MERGE_RESOLUTION|>--- conflicted
+++ resolved
@@ -73,11 +73,7 @@
       })
       .send("email=test%40test.com&password=admin");
 
-<<<<<<< HEAD
-    expect(postResponse.headers.location).to.equal(`http://0.0.0.0:8081/oidc/auth/${id}`);
-=======
-    expect(postResponse.headers.location).toEqual(`http://0.0.0.0:8081/auth/${id}`);
->>>>>>> f5b918a9
+    expect(postResponse.headers.location).toEqual(`http://0.0.0.0:8081/oidc/auth/${id}`);
 
     const headers = {
       Origin: "http://0.0.0.0:8081",
@@ -109,11 +105,7 @@
       Origin: "http://0.0.0.0:8081",
       Host: "0.0.0.0:8081"
     });
-<<<<<<< HEAD
-    expect(JSON.parse(res.text).authorization_endpoint).to.be.equal("http://0.0.0.0:8081/oidc/auth");
-=======
-    expect(JSON.parse(res.text).authorization_endpoint).toEqual("http://0.0.0.0:8081/auth");
->>>>>>> f5b918a9
+    expect(JSON.parse(res.text).authorization_endpoint).toEqual("http://0.0.0.0:8081/oidc/auth");
   });
 });
 
