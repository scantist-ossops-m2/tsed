--- conflicted
+++ resolved
@@ -1,10 +1,6 @@
 {
   "name": "@tsed/exceptions",
-<<<<<<< HEAD
-  "version": "7.35.0-beta.4",
-=======
   "version": "7.34.8",
->>>>>>> eed91ec7
   "description": "HTTP exceptions module for Ts.ED Framework and other pure Express application",
   "private": false,
   "source": "./src/index.ts",
@@ -31,21 +27,12 @@
     "tslib": "2.5.0"
   },
   "devDependencies": {
-<<<<<<< HEAD
-    "@tsed/eslint": "7.35.0-beta.4",
-    "@tsed/typescript": "7.35.0-beta.4",
-=======
     "@tsed/eslint": "7.34.8",
     "@tsed/typescript": "7.34.8",
->>>>>>> eed91ec7
     "@types/statuses": "2.0.0",
     "eslint": "^8.12.0"
   },
   "peerDependencies": {
-<<<<<<< HEAD
-    "@tsed/core": "^7.35.0-beta.4"
-=======
     "@tsed/core": "^7.34.8"
->>>>>>> eed91ec7
   }
 }