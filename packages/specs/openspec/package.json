{
  "name": "@tsed/openspec",
<<<<<<< HEAD
  "version": "6.118.0-rc.1",
=======
  "version": "6.119.1",
>>>>>>> c1d69506
  "description": "OpenSpec2 and OpenSpec3 interfaces declarations for TypeScript application",
  "private": false,
  "source": "./src/index.ts",
  "main": "./lib/cjs/index.js",
  "module": "./lib/esm/index.js",
  "typings": "./lib/types/index.d.ts",
  "exports": {
    "types": "./lib/types/index.d.ts",
    "import": "./lib/esm/index.js",
    "require": "./lib/cjs/index.js",
    "default": "./lib/esm/index.js"
  },
  "scripts": {
    "build": "yarn barrels && yarn run build:esm && yarn run build:cjs",
    "build:cjs": "tsc --build tsconfig.compile.json",
    "build:esm": "tsc --build tsconfig.compile.esm.json",
    "barrels": "yarn barrelsby --delete -d ./src -e \"\\.spec\\.ts\" -e \"__mock__\""
  },
  "keywords": [
    "TypeScript",
    "interfaces",
    "OpenSpec",
    "open-spec",
    "swagger",
    "OAS3",
    "OAS2",
    "JsonSchema"
  ],
  "dependencies": {},
  "devDependencies": {},
  "peerDependencies": {}
}<|MERGE_RESOLUTION|>--- conflicted
+++ resolved
@@ -1,10 +1,6 @@
 {
   "name": "@tsed/openspec",
-<<<<<<< HEAD
-  "version": "6.118.0-rc.1",
-=======
   "version": "6.119.1",
->>>>>>> c1d69506
   "description": "OpenSpec2 and OpenSpec3 interfaces declarations for TypeScript application",
   "private": false,
   "source": "./src/index.ts",
