--- conflicted
+++ resolved
@@ -1,10 +1,6 @@
 {
   "name": "@tsed/openspec",
-<<<<<<< HEAD
-  "version": "7.35.0-beta.4",
-=======
   "version": "7.34.8",
->>>>>>> eed91ec7
   "description": "OpenSpec2 and OpenSpec3 interfaces declarations for TypeScript application",
   "private": false,
   "source": "./src/index.ts",
@@ -35,13 +31,8 @@
     "JsonSchema"
   ],
   "devDependencies": {
-<<<<<<< HEAD
-    "@tsed/eslint": "7.35.0-beta.4",
-    "@tsed/typescript": "7.35.0-beta.4",
-=======
     "@tsed/eslint": "7.34.8",
     "@tsed/typescript": "7.34.8",
->>>>>>> eed91ec7
     "eslint": "^8.12.0"
   },
   "dependencies": {},
