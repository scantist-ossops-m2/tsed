// For a detailed explanation regarding each configuration property, visit:
// https://jestjs.io/docs/en/configuration.html

module.exports = {
  ...require("@tsed/jest-config"),
  roots: ["<rootDir>/src", "<rootDir>/test"],
  coverageThreshold: {
    global: {
<<<<<<< HEAD
      statements: 99.45,
      branches: 96.18,
=======
      statements: 99.46,
      branches: 96.23,
>>>>>>> eed91ec7
      functions: 100,
      lines: 99.46
    }
  },
  moduleNameMapper: {
    "@tsed/schema": "<rootDir>/src/index.ts"
  },
  setupFiles: ["./test/helpers/setup.ts"]
};<|MERGE_RESOLUTION|>--- conflicted
+++ resolved
@@ -6,13 +6,8 @@
   roots: ["<rootDir>/src", "<rootDir>/test"],
   coverageThreshold: {
     global: {
-<<<<<<< HEAD
-      statements: 99.45,
-      branches: 96.18,
-=======
       statements: 99.46,
       branches: 96.23,
->>>>>>> eed91ec7
       functions: 100,
       lines: 99.46
     }
