// For a detailed explanation regarding each configuration property, visit:
// https://jestjs.io/docs/en/configuration.html

module.exports = {
  ...require("@tsed/jest-config")(__dirname, "schema"),
  coverageThreshold: {
    global: {
<<<<<<< HEAD
      statements: 99.54,
      branches: 90.52,
      functions: 99.05,
      lines: 99.72
=======
      statements: 99.73,
      branches: 91.15,
      functions: 99.54,
      lines: 99.86
>>>>>>> c20f9cc4
    }
  }
};<|MERGE_RESOLUTION|>--- conflicted
+++ resolved
@@ -5,17 +5,10 @@
   ...require("@tsed/jest-config")(__dirname, "schema"),
   coverageThreshold: {
     global: {
-<<<<<<< HEAD
-      statements: 99.54,
-      branches: 90.52,
-      functions: 99.05,
-      lines: 99.72
-=======
       statements: 99.73,
       branches: 91.15,
       functions: 99.54,
       lines: 99.86
->>>>>>> c20f9cc4
     }
   }
 };