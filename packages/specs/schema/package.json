--- conflicted
+++ resolved
@@ -1,10 +1,6 @@
 {
   "name": "@tsed/schema",
-<<<<<<< HEAD
-  "version": "6.118.0-rc.1",
-=======
   "version": "6.119.1",
->>>>>>> c1d69506
   "description": "JsonSchema module for Ts.ED Framework",
   "private": false,
   "source": "./src/index.ts",
@@ -36,11 +32,7 @@
     "tsed"
   ],
   "dependencies": {
-<<<<<<< HEAD
-    "@tsed/openspec": "6.118.0-rc.1",
-=======
     "@tsed/openspec": "6.119.1",
->>>>>>> c1d69506
     "change-case": "^4.1.2",
     "fs-extra": "^10.0.1",
     "json-schema": "0.4.0",
@@ -50,13 +42,8 @@
   },
   "devDependencies": {
     "@apidevtools/swagger-parser": "10.0.3",
-<<<<<<< HEAD
-    "@tsed/core": "6.118.0-rc.1",
-    "@tsed/openspec": "6.118.0-rc.1",
-=======
     "@tsed/core": "6.119.1",
     "@tsed/openspec": "6.119.1",
->>>>>>> c1d69506
     "@types/fs-extra": "9.0.13",
     "@types/json-schema": "7.0.11",
     "@types/micromatch": "4.0.2",
@@ -64,13 +51,8 @@
     "api-spec-converter": "2.12.0"
   },
   "peerDependencies": {
-<<<<<<< HEAD
-    "@tsed/core": "^6.118.0-rc.1",
-    "@tsed/openspec": "^6.118.0-rc.1"
-=======
     "@tsed/core": "^6.119.1",
     "@tsed/openspec": "^6.119.1"
->>>>>>> c1d69506
   },
   "peerDependenciesMeta": {
     "@tsed/openspec": {
