{
  "name": "@tsed/schema",
<<<<<<< HEAD
  "version": "7.35.0-beta.4",
=======
  "version": "7.34.8",
>>>>>>> eed91ec7
  "description": "JsonSchema module for Ts.ED Framework",
  "private": false,
  "source": "./src/index.ts",
  "main": "./lib/cjs/index.js",
  "module": "./lib/esm/index.js",
  "typings": "./lib/types/index.d.ts",
  "browser": "./lib/browser/schema.umd.min.js",
  "exports": {
    "types": "./lib/types/index.d.ts",
    "browser": "./lib/browser/schema.umd.min.js",
    "import": "./lib/esm/index.js",
    "require": "./lib/cjs/index.js",
    "default": "./lib/esm/index.js"
  },
  "scripts": {
    "clean": "rm -rf lib",
    "build": "yarn clean && yarn barrels && yarn build:ts && yarn run build:browser",
    "build:browser": "webpack",
    "barrels": "yarn barrelsby --config .barrelsby.json",
    "test": "cross-env NODE_ENV=test yarn jest --max-workers=2 && jest-coverage-thresholds-bumper",
    "build:ts": "tsc --build tsconfig.json && tsc --build tsconfig.esm.json",
    "lint": "eslint '**/*.{ts,js}'",
    "lint:fix": "eslint '**/*.{ts,js}' --fix"
  },
  "keywords": [
    "TypeScript",
    "decorators",
    "models",
    "json schema",
    "JsonSchema",
    "class",
    "classes",
    "tsed"
  ],
  "dependencies": {
<<<<<<< HEAD
    "@tsed/openspec": "7.35.0-beta.4",
=======
    "@tsed/openspec": "7.34.8",
>>>>>>> eed91ec7
    "change-case": "^4.1.2",
    "fs-extra": "^10.0.1",
    "json-schema": "0.4.0",
    "picomatch": "2.3.1",
    "statuses": ">=2.0.1",
    "tslib": "2.5.0"
  },
  "devDependencies": {
    "@apidevtools/swagger-parser": "10.0.3",
<<<<<<< HEAD
    "@tsed/core": "7.35.0-beta.4",
    "@tsed/eslint": "7.35.0-beta.4",
    "@tsed/openspec": "7.35.0-beta.4",
    "@tsed/typescript": "7.35.0-beta.4",
=======
    "@tsed/core": "7.34.8",
    "@tsed/eslint": "7.34.8",
    "@tsed/openspec": "7.34.8",
    "@tsed/typescript": "7.34.8",
>>>>>>> eed91ec7
    "@types/fs-extra": "9.0.13",
    "@types/json-schema": "7.0.11",
    "@types/picomatch": "2.3.0",
    "@types/statuses": "2.0.0",
    "eslint": "^8.12.0",
    "picomatch-browser": "https://github.com/silverwind/picomatch#ee6ebcc5570a8846d81610c11ebb92a9e199b145"
  },
  "peerDependencies": {
<<<<<<< HEAD
    "@tsed/core": "^7.35.0-beta.4",
    "@tsed/openspec": "^7.35.0-beta.4"
=======
    "@tsed/core": "^7.34.8",
    "@tsed/openspec": "^7.34.8"
>>>>>>> eed91ec7
  },
  "peerDependenciesMeta": {
    "@tsed/openspec": {
      "optional": false
    },
    "@tsed/core": {
      "optional": false
    }
  }
}<|MERGE_RESOLUTION|>--- conflicted
+++ resolved
@@ -1,10 +1,6 @@
 {
   "name": "@tsed/schema",
-<<<<<<< HEAD
-  "version": "7.35.0-beta.4",
-=======
   "version": "7.34.8",
->>>>>>> eed91ec7
   "description": "JsonSchema module for Ts.ED Framework",
   "private": false,
   "source": "./src/index.ts",
@@ -40,11 +36,7 @@
     "tsed"
   ],
   "dependencies": {
-<<<<<<< HEAD
-    "@tsed/openspec": "7.35.0-beta.4",
-=======
     "@tsed/openspec": "7.34.8",
->>>>>>> eed91ec7
     "change-case": "^4.1.2",
     "fs-extra": "^10.0.1",
     "json-schema": "0.4.0",
@@ -54,17 +46,10 @@
   },
   "devDependencies": {
     "@apidevtools/swagger-parser": "10.0.3",
-<<<<<<< HEAD
-    "@tsed/core": "7.35.0-beta.4",
-    "@tsed/eslint": "7.35.0-beta.4",
-    "@tsed/openspec": "7.35.0-beta.4",
-    "@tsed/typescript": "7.35.0-beta.4",
-=======
     "@tsed/core": "7.34.8",
     "@tsed/eslint": "7.34.8",
     "@tsed/openspec": "7.34.8",
     "@tsed/typescript": "7.34.8",
->>>>>>> eed91ec7
     "@types/fs-extra": "9.0.13",
     "@types/json-schema": "7.0.11",
     "@types/picomatch": "2.3.0",
@@ -73,13 +58,8 @@
     "picomatch-browser": "https://github.com/silverwind/picomatch#ee6ebcc5570a8846d81610c11ebb92a9e199b145"
   },
   "peerDependencies": {
-<<<<<<< HEAD
-    "@tsed/core": "^7.35.0-beta.4",
-    "@tsed/openspec": "^7.35.0-beta.4"
-=======
     "@tsed/core": "^7.34.8",
     "@tsed/openspec": "^7.34.8"
->>>>>>> eed91ec7
   },
   "peerDependenciesMeta": {
     "@tsed/openspec": {
