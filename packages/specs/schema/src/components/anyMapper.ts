import {JsonLazyRef} from "../domain/JsonLazyRef";
import {JsonSchema} from "../domain/JsonSchema";
import {JsonSchemaOptions} from "../interfaces/JsonSchemaOptions";
import {execMapper, oneOfMapper, registerJsonSchemaMapper} from "../registries/JsonSchemaMapperContainer";
import {mapGenericsOptions} from "../utils/generics";
import {toRef} from "../utils/ref";

export function anyMapper(input: any, options: JsonSchemaOptions = {}): any {
  if (typeof input !== "object" || input === null) {
    return input;
  }

  if (input instanceof JsonLazyRef) {
    return execMapper("lazyRef", input, options);
  }

  if (input instanceof JsonSchema && input.get("enum") instanceof JsonSchema) {
    const enumSchema: JsonSchema = input.get("enum");

    return toRef(enumSchema, enumSchema.toJSON(options), options);
  }

<<<<<<< HEAD
  if (input.kind) {
    const kind = oneOfMapper(input.kind, "map");
=======
  if (input.$kind && input.$isJsonDocument) {
    const kind = oneOfMapper(input.$kind, "map");
>>>>>>> eed91ec7
    const schema = execMapper(kind, input, mapGenericsOptions(options));

    return input.canRef ? toRef(input, schema, options) : schema;
  }

  return execMapper("object", input, options);
}

registerJsonSchemaMapper("any", anyMapper);<|MERGE_RESOLUTION|>--- conflicted
+++ resolved
@@ -20,13 +20,8 @@
     return toRef(enumSchema, enumSchema.toJSON(options), options);
   }
 
-<<<<<<< HEAD
-  if (input.kind) {
-    const kind = oneOfMapper(input.kind, "map");
-=======
   if (input.$kind && input.$isJsonDocument) {
     const kind = oneOfMapper(input.$kind, "map");
->>>>>>> eed91ec7
     const schema = execMapper(kind, input, mapGenericsOptions(options));
 
     return input.canRef ? toRef(input, schema, options) : schema;
