--- conflicted
+++ resolved
@@ -41,11 +41,7 @@
     }
 
     // THEN
-<<<<<<< HEAD
-    expect(getSpec(MyController, {specType: SpecTypes.OPENAPI})).toEqual({
-=======
     expect(getSpec(MyController)).toEqual({
->>>>>>> c20f9cc4
       paths: {
         "/{id}": {
           get: {
