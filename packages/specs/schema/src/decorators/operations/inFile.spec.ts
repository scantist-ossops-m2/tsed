import {generateSpec, getSpec, OperationPath, Path, SpecTypes} from "@tsed/schema";
import {InFile} from "./inFile";

describe("@File()", () => {
  describe("one file", () => {
    @Path("/")
    class TestController {
      @OperationPath("POST", "/")
      test(@InFile("file1") file: any) {}
    }

<<<<<<< HEAD
=======
    it("should set endpoint metadata - OS2", async () => {
      expect(await generateSpec({tokens: [{token: TestController}], specType: SpecTypes.SWAGGER})).toEqual({
        consumes: ["application/json"],
        info: {
          title: "Api documentation",
          version: "1.0.0"
        },
        paths: {
          "/": {
            post: {
              consumes: ["multipart/form-data"],
              operationId: "testControllerTest",
              parameters: [
                {
                  format: "binary",
                  in: "formData",
                  name: "file1",
                  type: "string"
                }
              ],
              produces: ["application/octet-stream"],
              responses: {
                "400": {
                  description:
                    "<File too long | Too many parts | Too many files | Field name too long | Field value too long | Too many fields | Unexpected field>  [fieldName] Example: File too long file1",
                  schema: {
                    type: "object"
                  }
                }
              },
              tags: ["TestController"]
            }
          }
        },
        produces: ["application/json"],
        swagger: "2.0",
        tags: [
          {
            name: "TestController"
          }
        ]
      });
    });

>>>>>>> c20f9cc4
    it("should set endpoint metadata - OS3", () => {
      expect(getSpec(TestController, {specType: SpecTypes.OPENAPI})).toEqual({
        paths: {
          "/": {
            post: {
              operationId: "testControllerTest",
              parameters: [],
              requestBody: {
                content: {
                  "multipart/form-data": {
                    schema: {
                      properties: {
                        file1: {
                          format: "binary",
                          type: "string"
                        }
                      },
                      type: "object"
                    }
                  }
                },
                required: false
              },
              responses: {
                "400": {
                  content: {
                    "*/*": {
                      schema: {
                        type: "object"
                      }
                    }
                  },
                  description:
                    "<File too long | Too many parts | Too many files | Field name too long | Field value too long | Too many fields | Unexpected field>  [fieldName] Example: File too long file1"
                }
              },
              tags: ["TestController"]
            }
          }
        },
        tags: [
          {
            name: "TestController"
          }
        ]
      });
    });
  });
  describe("many files", () => {
    @Path("/")
    class TestController {
      @OperationPath("POST", "/")
      test(@InFile("file1") file: any[]) {}
    }

<<<<<<< HEAD
=======
    it("should set endpoint metadata - OS2", async () => {
      expect(await generateSpec({tokens: [{token: TestController}], specType: SpecTypes.SWAGGER})).toEqual({
        consumes: ["application/json"],
        info: {
          title: "Api documentation",
          version: "1.0.0"
        },
        paths: {
          "/": {
            post: {
              consumes: ["multipart/form-data"],
              operationId: "testControllerTest",
              parameters: [
                {
                  collectionFormat: "csv",
                  in: "formData",
                  items: {
                    format: "binary",
                    type: "string"
                  },
                  name: "file1",
                  type: "array"
                }
              ],
              produces: ["application/octet-stream"],
              responses: {
                "400": {
                  description:
                    "<File too long | Too many parts | Too many files | Field name too long | Field value too long | Too many fields | Unexpected field>  [fieldName] Example: File too long file1",
                  schema: {
                    type: "object"
                  }
                }
              },
              tags: ["TestController"]
            }
          }
        },
        produces: ["application/json"],
        swagger: "2.0",
        tags: [
          {
            name: "TestController"
          }
        ]
      });
    });
>>>>>>> c20f9cc4
    it("should set endpoint metadata - OS3", () => {
      expect(getSpec(TestController, {specType: SpecTypes.OPENAPI})).toEqual({
        paths: {
          "/": {
            post: {
              operationId: "testControllerTest",
              parameters: [],
              requestBody: {
                content: {
                  "multipart/form-data": {
                    schema: {
                      properties: {
                        file1: {
                          items: {
                            format: "binary",
                            type: "string"
                          },
                          type: "array"
                        }
                      },
                      type: "object"
                    }
                  }
                },
                required: false
              },
              responses: {
                "400": {
                  content: {
                    "*/*": {
                      schema: {
                        type: "object"
                      }
                    }
                  },
                  description:
                    "<File too long | Too many parts | Too many files | Field name too long | Field value too long | Too many fields | Unexpected field>  [fieldName] Example: File too long file1"
                }
              },
              tags: ["TestController"]
            }
          }
        },
        tags: [
          {
            name: "TestController"
          }
        ]
      });
    });
  });
});<|MERGE_RESOLUTION|>--- conflicted
+++ resolved
@@ -9,8 +9,6 @@
       test(@InFile("file1") file: any) {}
     }
 
-<<<<<<< HEAD
-=======
     it("should set endpoint metadata - OS2", async () => {
       expect(await generateSpec({tokens: [{token: TestController}], specType: SpecTypes.SWAGGER})).toEqual({
         consumes: ["application/json"],
@@ -55,7 +53,6 @@
       });
     });
 
->>>>>>> c20f9cc4
     it("should set endpoint metadata - OS3", () => {
       expect(getSpec(TestController, {specType: SpecTypes.OPENAPI})).toEqual({
         paths: {
@@ -111,8 +108,6 @@
       test(@InFile("file1") file: any[]) {}
     }
 
-<<<<<<< HEAD
-=======
     it("should set endpoint metadata - OS2", async () => {
       expect(await generateSpec({tokens: [{token: TestController}], specType: SpecTypes.SWAGGER})).toEqual({
         consumes: ["application/json"],
@@ -160,7 +155,6 @@
         ]
       });
     });
->>>>>>> c20f9cc4
     it("should set endpoint metadata - OS3", () => {
       expect(getSpec(TestController, {specType: SpecTypes.OPENAPI})).toEqual({
         paths: {
