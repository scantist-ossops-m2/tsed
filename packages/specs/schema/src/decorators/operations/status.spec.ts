import {OperationPath, SpecTypes, Status} from "@tsed/schema";
import "@tsed/platform-exceptions";
import {getSpec} from "../../utils/getSpec";

describe("@Status", () => {
  it("should declare a return type", async () => {
    // WHEN
    class Controller {
      @OperationPath("POST", "/")
      @Status(200, String).Description("description")
      method() {}
    }

    // THEN
<<<<<<< HEAD
=======
    const spec = getSpec(Controller);

    expect(spec).toEqual({
      paths: {
        "/": {
          post: {
            operationId: "controllerMethod",
            parameters: [],
            responses: {
              "200": {
                content: {
                  "*/*": {
                    schema: {
                      type: "string"
                    }
                  }
                },
                description: "description"
              }
            },
            tags: ["Controller"]
          }
        }
      },
      tags: [
        {
          name: "Controller"
        }
      ]
    });
  });
  it("should declare a return type (Status().Type())", async () => {
    // WHEN
    class Controller {
      @OperationPath("POST", "/")
      @Status(200).Type(String).Description("description")
      method() {}
    }

    // THEN
    const spec = getSpec(Controller);

    expect(spec).toEqual({
      paths: {
        "/": {
          post: {
            operationId: "controllerMethod",
            parameters: [],
            responses: {
              "200": {
                content: {
                  "*/*": {
                    schema: {
                      type: "string"
                    }
                  }
                },
                description: "description"
              }
            },
            tags: ["Controller"]
          }
        }
      },
      tags: [
        {
          name: "Controller"
        }
      ]
    });
  });
  it("should declare a return type with headers", async () => {
    // WHEN
    class Controller {
      @OperationPath("POST", "/")
      @Status(200, String)
        .Description("description")
        .Header("x-token", "token")
        .Header("x-header", {
          value: ""
        })
        .Examples({test: "Examples"})
        .Schema({
          minLength: 3
        })
      method() {}
    }

    // THEN
    const spec = getSpec(Controller);

    expect(spec).toEqual({
      paths: {
        "/": {
          post: {
            operationId: "controllerMethod",
            parameters: [],
            responses: {
              "200": {
                content: {
                  "*/*": {
                    examples: {
                      test: "Examples"
                    },
                    schema: {
                      minLength: 3,
                      type: "string"
                    }
                  }
                },
                description: "description",
                headers: {
                  "x-header": {
                    example: "",
                    schema: {
                      type: "string"
                    }
                  },
                  "x-token": {
                    example: "token",
                    schema: {
                      type: "string"
                    }
                  }
                }
              }
            },
            tags: ["Controller"]
          }
        }
      },
      tags: [
        {
          name: "Controller"
        }
      ]
    });
  });
  it("should declare a return type with content-type", async () => {
    // WHEN
    class Controller {
      @OperationPath("POST", "/")
      @Status(200, String).Description("description").ContentType("text/html").Examples("Examples")
      method() {}
    }

    // THEN
>>>>>>> c20f9cc4
    const spec = getSpec(Controller, {specType: SpecTypes.OPENAPI});

    expect(spec).toEqual({
      paths: {
        "/": {
          post: {
            operationId: "controllerMethod",
            parameters: [],
            responses: {
              "200": {
                content: {
                  "*/*": {
                    schema: {
                      type: "string"
                    }
                  }
                },
                description: "description"
              }
            },
            tags: ["Controller"]
          }
        }
<<<<<<< HEAD
      },
=======
      }
    });
  });
  it("should declare error response", async () => {
    // WHEN
    class Controller {
      @OperationPath("POST", "/")
      @Status(400).Description("Bad request")
      @Status(401)
      @Status(200).Description("Success")
      method() {}
    }

    // THEN
    const spec = getSpec(Controller);

    expect(spec).toEqual({
      components: {
        schemas: {
          BadRequest: {
            properties: {
              errors: {
                description: "A list of related errors",
                items: {
                  $ref: "#/components/schemas/GenericError"
                },
                type: "array"
              },
              message: {
                description: "An error message",
                minLength: 1,
                type: "string"
              },
              name: {
                default: "BAD_REQUEST",
                description: "The error name",
                example: "BAD_REQUEST",
                minLength: 1,
                type: "string"
              },
              stack: {
                description: "The stack trace (only in development mode)",
                type: "string"
              },
              status: {
                default: 400,
                description: "The status code of the exception",
                example: 400,
                type: "number"
              }
            },
            required: ["name", "message", "status"],
            type: "object"
          },
          GenericError: {
            additionalProperties: true,
            properties: {
              message: {
                description: "An error message",
                minLength: 1,
                type: "string"
              },
              name: {
                description: "The error name",
                minLength: 1,
                type: "string"
              }
            },
            required: ["name", "message"],
            type: "object"
          },
          Unauthorized: {
            properties: {
              errors: {
                description: "A list of related errors",
                items: {
                  $ref: "#/components/schemas/GenericError"
                },
                type: "array"
              },
              message: {
                description: "An error message",
                minLength: 1,
                type: "string"
              },
              name: {
                default: "UNAUTHORIZED",
                description: "The error name",
                example: "UNAUTHORIZED",
                minLength: 1,
                type: "string"
              },
              stack: {
                description: "The stack trace (only in development mode)",
                type: "string"
              },
              status: {
                default: 401,
                description: "The status code of the exception",
                example: 401,
                type: "number"
              }
            },
            required: ["name", "message", "status"],
            type: "object"
          }
        }
      },
      paths: {
        "/": {
          post: {
            operationId: "controllerMethod",
            parameters: [],
            responses: {
              "200": {
                content: {
                  "*/*": {
                    schema: {
                      type: "object"
                    }
                  }
                },
                description: "Success"
              },
              "400": {
                content: {
                  "application/json": {
                    schema: {
                      $ref: "#/components/schemas/BadRequest"
                    }
                  }
                },
                description: "Bad request"
              },
              "401": {
                content: {
                  "application/json": {
                    schema: {
                      $ref: "#/components/schemas/Unauthorized"
                    }
                  }
                },
                description: "Unauthorized"
              }
            },
            tags: ["Controller"]
          }
        }
      },
      tags: [
        {
          name: "Controller"
        }
      ]
    });
  });
  it("should throw an error when using of with String", async () => {
    // WHEN
    let actualError: any;
    try {
      class Controller {
        @OperationPath("POST", "/")
        @Status(200, String).Of(Array).Description("description")
        method() {}
      }
    } catch (er) {
      actualError = er;
    }

    expect(actualError.message).toBe("Returns.Of cannot be used with the following primitive classes: String, Number, Boolean");
  });
  it("should throw an error when using of with Collection", async () => {
    // WHEN
    let actualError: any;
    try {
      class Controller {
        @OperationPath("POST", "/")
        @Status(200, Array).Nested(Set).Description("description")
        method() {}
      }
    } catch (er) {
      actualError = er;
    }

    expect(actualError.message).toBe("Returns.Nested cannot be used with the following classes: Map, Set, Array, String, Number, Boolean");
  });
  it("should declare an Array of string", async () => {
    // WHEN
    class Controller {
      @OperationPath("POST", "/")
      @Status(200, Array).Of(String).Description("description")
      method() {}
    }

    // THEN
    const spec = getSpec(Controller);

    expect(spec).toEqual({
      paths: {
        "/": {
          post: {
            operationId: "controllerMethod",
            parameters: [],
            responses: {
              "200": {
                content: {
                  "application/json": {
                    schema: {
                      items: {
                        type: "string"
                      },
                      type: "array"
                    }
                  }
                },
                description: "description"
              }
            },
            tags: ["Controller"]
          }
        }
      },
      tags: [
        {
          name: "Controller"
        }
      ]
    });
  });
  it("should declare an Array of Model", async () => {
    // WHEN
    class Model {
      @Property()
      id: string;
    }

    class Controller {
      @OperationPath("POST", "/")
      @Status(200, Array).Of(Model).Description("description")
      method() {}
    }

    // THEN
    const spec = getSpec(Controller);

    expect(spec).toEqual({
      components: {
        schemas: {
          Model: {
            properties: {
              id: {
                type: "string"
              }
            },
            type: "object"
          }
        }
      },
      paths: {
        "/": {
          post: {
            operationId: "controllerMethod",
            parameters: [],
            responses: {
              "200": {
                content: {
                  "application/json": {
                    schema: {
                      items: {
                        $ref: "#/components/schemas/Model"
                      },
                      type: "array"
                    }
                  }
                },
                description: "description"
              }
            },
            tags: ["Controller"]
          }
        }
      },
      tags: [
        {
          name: "Controller"
        }
      ]
    });
  });
  it("should declare an Generic of Model", async () => {
    // WHEN
    @Generics("T")
    class Pagination<T> {
      @CollectionOf("T")
      data: T[];

      @Property()
      totalCount: number;
    }

    @Generics("T")
    class Submission<T> {
      @Property()
      _id: string;

      @Property("T")
      data: T;
    }

    class Product {
      @Property()
      title: string;
    }

    class Controller {
      @OperationPath("POST", "/")
      @Status(200, Pagination).Of(Submission).Nested(Product).Description("description")
      async method(): Promise<Pagination<Submission<Product>> | null> {
        return null;
      }
    }

    // THEN
    const spec = getSpec(Controller);

    expect(spec).toEqual({
      components: {
        schemas: {
          Product: {
            properties: {
              title: {
                type: "string"
              }
            },
            type: "object"
          }
        }
      },
      paths: {
        "/": {
          post: {
            operationId: "controllerMethod",
            parameters: [],
            responses: {
              "200": {
                content: {
                  "application/json": {
                    schema: {
                      properties: {
                        data: {
                          items: {
                            properties: {
                              _id: {
                                type: "string"
                              },
                              data: {
                                $ref: "#/components/schemas/Product"
                              }
                            },
                            type: "object"
                          },
                          type: "array"
                        },
                        totalCount: {
                          type: "number"
                        }
                      },
                      type: "object"
                    }
                  }
                },
                description: "description"
              }
            },
            tags: ["Controller"]
          }
        }
      },
>>>>>>> c20f9cc4
      tags: [
        {
          name: "Controller"
        }
      ]
    });
  });
});<|MERGE_RESOLUTION|>--- conflicted
+++ resolved
@@ -1,4 +1,4 @@
-import {OperationPath, SpecTypes, Status} from "@tsed/schema";
+import {CollectionOf, Generics, OperationPath, Property, Status, SpecTypes} from "@tsed/schema";
 import "@tsed/platform-exceptions";
 import {getSpec} from "../../utils/getSpec";
 
@@ -12,8 +12,6 @@
     }
 
     // THEN
-<<<<<<< HEAD
-=======
     const spec = getSpec(Controller);
 
     expect(spec).toEqual({
@@ -161,22 +159,27 @@
     }
 
     // THEN
->>>>>>> c20f9cc4
     const spec = getSpec(Controller, {specType: SpecTypes.OPENAPI});
 
     expect(spec).toEqual({
-      paths: {
-        "/": {
-          post: {
-            operationId: "controllerMethod",
-            parameters: [],
-            responses: {
-              "200": {
-                content: {
-                  "*/*": {
+      tags: [
+        {
+          name: "Controller"
+        }
+      ],
+      paths: {
+        "/": {
+          post: {
+            operationId: "controllerMethod",
+            parameters: [],
+            responses: {
+              "200": {
+                content: {
+                  "text/html": {
                     schema: {
                       type: "string"
-                    }
+                    },
+                    examples: ["Examples"]
                   }
                 },
                 description: "description"
@@ -185,9 +188,6 @@
             tags: ["Controller"]
           }
         }
-<<<<<<< HEAD
-      },
-=======
       }
     });
   });
@@ -566,7 +566,6 @@
           }
         }
       },
->>>>>>> c20f9cc4
       tags: [
         {
           name: "Controller"
