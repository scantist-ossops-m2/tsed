import {isFunction} from "@tsed/core";
import {JsonSchemaOptions} from "../interfaces/JsonSchemaOptions";
import {execMapper} from "../registries/JsonSchemaMapperContainer";

export class JsonMap<T> extends Map<string, any> {
  [key: string]: any;

<<<<<<< HEAD
  kind: string = "map";
=======
  $kind: string = "map";
  readonly $isJsonDocument = true;
>>>>>>> eed91ec7

  constructor(obj: Partial<T> = {}) {
    super();

    this.assign(obj);
  }

  assign(obj: Partial<T> & any = {}) {
    Object.entries(obj).forEach(([key, value]) => {
      if (isFunction(this[key])) {
        this[key](value);
      } else {
        this.set(key, value);
      }
    });

    return this;
  }

  toJSON(options?: JsonSchemaOptions) {
    return execMapper("map", this, options);
  }
}<|MERGE_RESOLUTION|>--- conflicted
+++ resolved
@@ -5,12 +5,8 @@
 export class JsonMap<T> extends Map<string, any> {
   [key: string]: any;
 
-<<<<<<< HEAD
-  kind: string = "map";
-=======
   $kind: string = "map";
   readonly $isJsonDocument = true;
->>>>>>> eed91ec7
 
   constructor(obj: Partial<T> = {}) {
     super();
