import {deepMerge, uniq, uniqBy} from "@tsed/core";
import {OpenSpecSecurity, OpenSpecTag, OS3Operation} from "@tsed/openspec";
import {JsonHeader} from "../interfaces/JsonOpenSpec";
import {isRedirectionStatus, isSuccessStatus} from "../utils/isSuccessStatus";
import {JsonMap} from "./JsonMap";
import {JsonParameter} from "./JsonParameter";
import {JsonResponse} from "./JsonResponse";
import {JsonSchema} from "./JsonSchema";

export interface JsonMethodPath {
  path: string | RegExp;
  method: string;

  [key: string]: any;
}

export interface JsonOperationOptions extends OS3Operation<JsonSchema, JsonParameter, JsonMap<JsonResponse>> {
  consumes: string[];
  produces: string[];
}

export class JsonOperation extends JsonMap<JsonOperationOptions> {
<<<<<<< HEAD
  kind: string = "operation";
=======
  $kind: string = "operation";
>>>>>>> eed91ec7

  readonly operationPaths: Map<string, JsonMethodPath> = new Map();
  #status: number;
  #redirection: boolean = false;

  constructor(obj: Partial<JsonOperationOptions> = {}) {
    super({parameters: [], responses: new JsonMap(), ...obj});
  }

  get response(): JsonResponse | undefined {
    return this.getResponses().get(this.getStatus().toString());
  }

  get status() {
    return this.#status;
  }

  tags(tags: OpenSpecTag[]): this {
    super.set("tags", tags);

    return this;
  }

  addTags(tags: OpenSpecTag[]) {
    tags = uniqBy([...(this.get("tags") || []), ...tags], "name");

    return this.tags(tags);
  }

  summary(summary: string): this {
    super.set("summary", summary);

    return this;
  }

  operationId(operationId: string): this {
    this.set("operationId", operationId);

    return this;
  }

  responses(responses: JsonMap<any>): this {
    this.set("responses", responses);

    return this;
  }

  defaultStatus(status: number) {
    this.#status = status;

    return this;
  }

  getStatus() {
    return this.#status || 200;
  }

  setRedirection(status = 302) {
    this.#redirection = true;
    this.#status = status;
    return this;
  }

  isRedirection(status?: number) {
    if (this.#redirection) {
      if (status) {
        return isRedirectionStatus(status);
      }
    }

    return this.#redirection;
  }

  addResponse(statusCode: string | number, response: JsonResponse) {
    if ((isSuccessStatus(statusCode) || isRedirectionStatus(statusCode)) && !this.#status) {
      const res = this.getResponseOf(200);

      this.getResponses().set(statusCode.toString(), res).delete("200");

      this.defaultStatus(Number(statusCode));
    }

    const currentCode = statusCode === "default" ? this.getStatus().toString() : statusCode.toString();
    const currentResponse = this.getResponses().get(currentCode);

    if (!currentResponse) {
      response.status = Number(currentCode);
      this.getResponses().set(currentCode, response);
    } else {
      response.forEach((value, key) => {
        if (!["content"].includes(key)) {
          currentResponse.set(key, deepMerge(currentResponse.get(key), value));
        }
      });
      currentResponse.status = Number(currentCode);
    }

    return this;
  }

  getResponses() {
    return this.get("responses") as JsonMap<JsonResponse>;
  }

  getResponseOf(status: number | string): JsonResponse {
    return (status === "default" ? this.response : this.getResponses().get(String(status))) || new JsonResponse();
  }

  ensureResponseOf(status: number | string): JsonResponse {
    this.addResponse(status, this.getResponseOf(status));
    return this.getResponseOf(status);
  }

  getHeadersOf(status: number): Record<string, JsonHeader & {example: string}> {
    return this.getResponseOf(status).get("headers") || {};
  }

  getContentTypeOf(status: number): any {
    return [...this.getResponseOf(status).get("content").keys()].slice(-1)[0];
  }

  security(security: OpenSpecSecurity): this {
    this.set("security", security);

    return this;
  }

  addSecurityScopes(name: string, scopes: string[]) {
    const security = this.get("security") || {};
    security[name] = uniq([...(security[name] || []), ...scopes]);

    return this.security(security);
  }

  description(description: string): this {
    super.set("description", description);

    return this;
  }

  deprecated(deprecated: boolean): this {
    super.set("deprecated", deprecated);

    return this;
  }

  parameters(parameters: JsonParameter[]): this {
    super.set("parameters", parameters);

    return this;
  }

  addParameter(index: number, parameter: JsonParameter) {
    if (index === -1) {
      index = this.get("parameters").length;
    }
    this.get("parameters")[index] = parameter;
  }

  consumes(consumes: string[]): this {
    super.set("consumes", consumes);

    return this;
  }

  produces(produces: string[]): this {
    super.set("produces", produces);

    return this;
  }

  addProduce(produce: string) {
    const produces = uniq([].concat(this.get("produces"), produce as never)).filter(Boolean);

    this.set("produces", produces);
  }

  addOperationPath(method: string, path: string | RegExp, options: any = {}) {
    this.operationPaths.set(String(method) + String(path), {
      ...options,
      method,
      path
    });

    return this;
  }
}<|MERGE_RESOLUTION|>--- conflicted
+++ resolved
@@ -20,11 +20,7 @@
 }
 
 export class JsonOperation extends JsonMap<JsonOperationOptions> {
-<<<<<<< HEAD
-  kind: string = "operation";
-=======
   $kind: string = "operation";
->>>>>>> eed91ec7
 
   readonly operationPaths: Map<string, JsonMethodPath> = new Map();
   #status: number;
