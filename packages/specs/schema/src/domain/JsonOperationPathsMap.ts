import {OperationMethods} from "../constants/httpMethods";
import {JsonMethodPath} from "./JsonOperation";

export class JsonOperationPathsMap extends Map<string, JsonMethodPath> {
<<<<<<< HEAD
  kind: string = "operationPaths";
=======
  $kind: string = "operationPaths";
  readonly $isJsonDocument = true;
>>>>>>> eed91ec7

  setOperationPath(operationPath: JsonMethodPath) {
    if (operationPath.method !== OperationMethods.CUSTOM) {
      const key = this.getKey(operationPath.method, operationPath.path);
      this.set(key, operationPath);
    }
  }

  protected getKey = (method: string, path: any) => `${method}-${path}`;
}<|MERGE_RESOLUTION|>--- conflicted
+++ resolved
@@ -2,12 +2,8 @@
 import {JsonMethodPath} from "./JsonOperation";
 
 export class JsonOperationPathsMap extends Map<string, JsonMethodPath> {
-<<<<<<< HEAD
-  kind: string = "operationPaths";
-=======
   $kind: string = "operationPaths";
   readonly $isJsonDocument = true;
->>>>>>> eed91ec7
 
   setOperationPath(operationPath: JsonMethodPath) {
     if (operationPath.method !== OperationMethods.CUSTOM) {
