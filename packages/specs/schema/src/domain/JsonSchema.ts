import {
  ancestorsOf,
  classOf,
  Hooks,
  isArray,
  isClass,
  isFunction,
  isObject,
  isPrimitiveClass,
  nameOf,
  Type,
  uniq,
  ValueOf
} from "@tsed/core";
import type {JSONSchema6, JSONSchema6Definition, JSONSchema6Type, JSONSchema6TypeName, JSONSchema6Version} from "json-schema";
import {IgnoreCallback} from "../interfaces/IgnoreCallback";
import {JsonSchemaOptions} from "../interfaces/JsonSchemaOptions";
import {enumsRegistry} from "../registries/enumRegistries";
import {execMapper} from "../registries/JsonSchemaMapperContainer";
import {NestedGenerics} from "../utils/generics";
import {getComputedType} from "../utils/getComputedType";
import {getJsonType} from "../utils/getJsonType";
import {serializeEnumValues} from "../utils/serializeEnumValues";
import {toJsonRegex} from "../utils/toJsonRegex";
import {AliasMap, AliasType} from "./JsonAliasMap";
import {Discriminator} from "./JsonDiscriminator";
import {JsonEntityStore} from "./JsonEntityStore";
import {JsonFormatTypes} from "./JsonFormatTypes";
import {JsonLazyRef} from "./JsonLazyRef";

export interface JsonSchemaObject extends JSONSchema6, Record<string, any> {
  type: (any | JSONSchema6TypeName) | (any | JSONSchema6TypeName)[];
  additionalProperties?: boolean | JSONSchema6 | any;
  propertyNames?: boolean | JSONSchema6 | any;
  items?: (any | JSONSchema6Definition) | (any | JSONSchema6Definition)[];
}

export type AnyJsonSchema = Partial<JsonSchemaObject> | JsonSchema | JsonLazyRef | any;

function mapProperties(properties: Record<string, any>) {
  // istanbul ignore next
  if (properties instanceof JsonSchema) {
    return properties;
  }

  return Object.entries(properties).reduce<any>((properties, [key, schema]) => {
    properties[toJsonRegex(key)] = mapToJsonSchema(schema);

    return properties;
  }, {});
}

function mapToJsonSchema(item: any): any {
  if (isArray(item)) {
    return (item as any[]).map(mapToJsonSchema);
  }

  if (item.isStore || item.$isJsonDocument || item.isLazyRef) {
    return item;
  }

  if (classOf(item) !== Object && isClass(item)) {
    return JsonEntityStore.from(item).schema;
  }

  if (isObject(item)) {
    return JsonSchema.from(item as any);
  }

  if (isPrimitiveClass(item)) {
    return JsonSchema.from({type: item});
  }

  return item;
}

export class JsonSchema extends Map<string, any> implements NestedGenerics {
<<<<<<< HEAD
  kind: string = "schema";

  readonly isJsonSchema = true;
=======
  readonly $kind: string = "schema";
  readonly $isJsonDocument = true;
>>>>>>> eed91ec7
  readonly $hooks = new Hooks();
  readonly $required: Set<string> = new Set();
  readonly $allow: any[] = [];
  public $selfRequired: boolean;
  public $forwardGroups: boolean = false;

  public isDiscriminatorKey = false;
  public isDiscriminator = false;

  #nullable: boolean = false;
  #discriminator: null | Discriminator = null;
  #genericLabels: string[];
  #nestedGenerics: Type<any>[][] = [];
  #alias: AliasMap = new Map();
  #itemSchema: JsonSchema;
  #target: Type<any>;
  #isGeneric: boolean = false;
  #isCollection: boolean = false;
  #ref: boolean = false;

  constructor(obj: JsonSchema | Partial<JsonSchemaObject> = {}) {
    super();

    if (obj) {
      this.assign(obj);
    }
  }

  get alias() {
    return this.#alias;
  }

  get nestedGenerics(): any[] {
    return this.#nestedGenerics;
  }

  set nestedGenerics(value: any[]) {
    this.#nestedGenerics = value;
  }

  get genericLabels(): string[] {
    return this.#genericLabels;
  }

  set genericLabels(value: string[]) {
    this.#genericLabels = value;
  }

  get isClass() {
    return isClass(this.class) && ![Map, Array, Set, Object, Date, Boolean, Number, String].includes(this.#target as any);
  }

  /**
   * Current schema is a collection
   */
  get isCollection() {
    return this.#isCollection;
  }

  /**
   * Current schema is a generic
   */
  get isGeneric() {
    return this.#isGeneric;
  }

  get discriminatorAncestor() {
    const ancestors = ancestorsOf(this.#target);
    const ancestor = ancestors.find((ancestor) => JsonEntityStore.from(ancestor).schema.isDiscriminator);
    return ancestor && JsonEntityStore.from(ancestor).schema;
  }

  /**
   * Current schema has generics items
   */
  get hasGenerics(): boolean {
    return !!(this.nestedGenerics && this.nestedGenerics.length);
  }

  get genericType(): string {
    return this.get("$ref");
  }

  get class() {
    return this.getComputedType();
  }

  get canRef(): boolean {
    return this.#ref;
  }

  get isNullable(): boolean {
    return this.#nullable || this.$allow.includes(null);
  }

  get isReadOnly() {
    return this.get("readOnly");
  }

  get isWriteOnly() {
    return this.get("writeOnly");
  }

  get hasDiscriminator() {
    return !!this.#discriminator;
  }

  static from(obj: Partial<JsonSchemaObject> = {}) {
    return new JsonSchema(obj);
  }

  nullable(value: boolean) {
    this.#nullable = value;
  }

  itemSchema(obj: AnyJsonSchema = {}) {
    this.#itemSchema = this.#itemSchema || mapToJsonSchema(obj);
    this.#itemSchema.assign(obj);

    return this.#itemSchema;
  }

  getAliasOf(property: AliasType) {
    return this.#alias.get(property as any);
  }

  addAlias(property: AliasType, alias: AliasType) {
    this.#alias.set(property, alias);
    this.#alias.set(alias, property);

    return this;
  }

  removeAlias(property: AliasType) {
    const alias = this.#alias.get(property);
    alias && this.#alias.delete(alias);
    this.#alias.delete(property);

    return this;
  }

  $id($id: string) {
    super.set("$id", $id);

    return this;
  }

  $ref($ref: string) {
    super.set("$ref", $ref);

    return this;
  }

  $schema($schema: JSONSchema6Version) {
    super.set("$schema", $schema);

    return this;
  }

  /**
   * Create a ref and use name to sharing schema
   * @param name
   */
  label(name: string) {
    this.#ref = true;

    super.set("name", name);

    return this;
  }

  name(name: string) {
    super.set("name", name);

    return this;
  }

  ignore(cb: boolean | IgnoreCallback) {
    if (typeof cb === "boolean") {
      const bool = cb;
      cb = () => bool;
    }

    this.$hooks.on("ignore", cb);

    return this;
  }

  /**
   * This keyword can be used to supply a default JSON value associated with a particular schema.
   * It is RECOMMENDED that a default value be valid against the associated schema.
   * @see https://tools.ietf.org/html/draft-wright-json-schema-validation-01#section-7.3
   */
  default(value: JSONSchema6Type) {
    super.set("default", value);

    return this;
  }

  /**
   * More readible form of a one-element "enum"
   * @see https://tools.ietf.org/html/draft-wright-json-schema-validation-01#section-6.24
   */
  const(value: JSONSchema6Type) {
    super.set("const", value);

    return this;
  }

  /**
   * This attribute is a string that provides a full description of the of purpose the instance property.
   *
   * @see https://tools.ietf.org/html/draft-wright-json-schema-validation-01#section-7.2
   */
  description(description: string) {
    super.set("description", description);

    return this;
  }

  discriminator() {
    this.isDiscriminator = true;
    return (this.#discriminator =
      this.#discriminator ||
      new Discriminator({
        base: this.#target
      }));
  }

  discriminatorKey(propertyName: string) {
    this.discriminator().propertyName = propertyName;
    this.isDiscriminator = true;

    return this;
  }

  discriminatorValue(...values: string[]) {
    const discriminator = this.discriminatorAncestor.discriminator();
    discriminator.add(this.#target, values);

    this.isDiscriminator = true;

    const properties = this.get("properties");
    const schema: JsonSchema =
      properties[discriminator.propertyName] ||
      new JsonSchema({
        type: "string"
      });

    if (values.length === 1) {
      schema.const(values[0]);
      schema.examples([values[0]]);
    } else {
      schema.enum(...values);
      schema.examples(values);
    }

    properties[discriminator.propertyName] = schema;

    this.set("properties", properties);

    return this;
  }

  /**
   * This keyword determines how child instances validate for arrays, and does not directly validate the immediate instance itself.
   * If "items" is an array of schemas, validation succeeds if every instance element
   * at a position greater than the size of "items" validates against "additionalItems".
   * Otherwise, "additionalItems" MUST be ignored, as the "items" schema
   * (possibly the default value of an empty schema) is applied to all elements.
   * Omitting this keyword has the same behavior as an empty schema.
   * @see https://tools.ietf.org/html/draft-wright-json-schema-validation-01#section-6.10
   */
  additionalItems(additionalItems: boolean | AnyJsonSchema) {
    super.set("additionalItems", mapToJsonSchema(additionalItems));

    return this;
  }

  /**
   * An array instance is valid against "contains" if at least one of its elements is valid against the given schema.
   * @see https://tools.ietf.org/html/draft-wright-json-schema-validation-01#section-6.14
   */
  contains(contains: JSONSchema6Definition) {
    super.set("contains", mapToJsonSchema(contains));

    return this;
  }

  /**
   * Array of examples with no validation effect the value of "default" is usable as an example without repeating it under this keyword
   * @see https://tools.ietf.org/html/draft-wright-json-schema-validation-01#section-7.4
   */
  examples(examples: JSONSchema6Type[]) {
    super.set("examples", examples);

    return this;
  }

  /**
   * Array of examples with no validation effect the value of "default" is usable as an example without repeating it under this keyword
   * @see https://tools.ietf.org/html/draft-wright-json-schema-validation-01#section-7.4
   */
  example(...examples: JSONSchema6Type[]) {
    return this.examples(examples);
  }

  /**
   * This keyword determines how child instances validate for arrays, and does not directly validate the immediate instance itself.
   * Omitting this keyword has the same behavior as an empty schema.
   * @see https://tools.ietf.org/html/draft-wright-json-schema-validation-01#section-6.9
   */
  items(items: AnyJsonSchema | AnyJsonSchema[]) {
    super.set("items", (this.#itemSchema = mapToJsonSchema(items)));

    return this;
  }

  /**
   * Must be a non-negative integer.
   * An array instance is valid against "maxItems" if its size is less than, or equal to, the value of this keyword.
   * @see https://tools.ietf.org/html/draft-wright-json-schema-validation-01#section-6.11
   */
  maxItems(maxItems: number) {
    super.set("maxItems", maxItems);

    return this;
  }

  /**
   * Must be a non-negative integer.
   * An array instance is valid against "maxItems" if its size is greater than, or equal to, the value of this keyword.
   * Omitting this keyword has the same behavior as a value of 0.
   * @see https://tools.ietf.org/html/draft-wright-json-schema-validation-01#section-6.12
   */
  minItems(minItems: number) {
    super.set("minItems", minItems);

    return this;
  }

  /**
   * If this keyword has boolean value false, the instance validates successfully.
   * If it has boolean value true, the instance validates successfully if all of its elements are unique.
   * Omitting this keyword has the same behavior as a value of false.
   * @see https://tools.ietf.org/html/draft-wright-json-schema-validation-01#section-6.13
   */
  uniqueItems(uniqueItems: boolean) {
    super.set("uniqueItems", uniqueItems);

    return this;
  }

  /**
   * Must be a non-negative integer.
   * An object instance is valid against "maxProperties" if its number of properties is less than, or equal to, the value of this keyword.
   * @see https://tools.ietf.org/html/draft-wright-json-schema-validation-01#section-6.15
   */
  maxProperties(maxProperties: number) {
    super.set("maxProperties", maxProperties);

    return this;
  }

  /**
   * Must be a non-negative integer.
   * An object instance is valid against "maxProperties" if its number of properties is greater than,
   * or equal to, the value of this keyword.
   * Omitting this keyword has the same behavior as a value of 0.
   * @see https://tools.ietf.org/html/draft-wright-json-schema-validation-01#section-6.16
   */
  minProperties(minProperties: number) {
    super.set("minProperties", minProperties);

    return this;
  }

  allow(...allow: any[]) {
    this.$allow.push(...allow);
    return this;
  }

  /**
   * Elements of this array must be unique.
   * An object instance is valid against this keyword if every item in the array is the name of a property in the instance.
   * Omitting this keyword has the same behavior as an empty array.
   *
   * @see https://tools.ietf.org/html/draft-wright-json-schema-validation-01#section-6.17
   */
  required(required: boolean | string[] = true) {
    if (isArray(required)) {
      this.$required.clear();

      required.forEach((value: any) => this.$required.add(value));
    } else {
      const schema = this.clone();
      schema.$selfRequired = required;
      return schema;
    }

    return this;
  }

  addRequired(property: string) {
    this.$required.add(property);

    return this;
  }

  removeRequired(property: string) {
    this.$required.delete(property);

    return this;
  }

  isRequired(property: string): boolean {
    return this.$required.has(property);
  }

  /**
   * This keyword determines how child instances validate for objects, and does not directly validate the immediate instance itself.
   * Validation succeeds if, for each name that appears in both the instance and as a name within this keyword's value,
   * the child instance for that name successfully validates against the corresponding schema.
   * Omitting this keyword has the same behavior as an empty object.
   * @see https://tools.ietf.org/html/draft-wright-json-schema-validation-01#section-6.18
   */
  properties(properties: AnyJsonSchema | Record<string, AnyJsonSchema>) {
    super.set("properties", mapProperties(properties));

    return this;
  }

  addProperty(key: string, schema: AnyJsonSchema) {
    const properties = this.get("properties") || {};

    properties[key] = schema;

    super.set("properties", mapProperties(properties));

    return this;
  }

  /**
   * This attribute is an object that defines the schema for a set of property names of an object instance.
   * The name of each property of this attribute's object is a regular expression pattern in the ECMA 262, while the value is a schema.
   * If the pattern matches the name of a property on the instance object, the value of the instance's property
   * MUST be valid against the pattern name's schema value.
   * Omitting this keyword has the same behavior as an empty object.
   * @see https://tools.ietf.org/html/draft-wright-json-schema-validation-01#section-6.19
   */
  patternProperties(patternProperties: Record<string, AnyJsonSchema>) {
    super.set("patternProperties", mapProperties(patternProperties));

    return this;
  }

  /**
   * This attribute defines a schema for all properties that are not explicitly defined in an object type definition.
   * If specified, the value MUST be a schema or a boolean.
   * If false is provided, no additional properties are allowed beyond the properties defined in the schema.
   * The default value is an empty schema which allows any value for additional properties.
   * @see https://tools.ietf.org/html/draft-wright-json-schema-validation-01#section-6.20
   */
  additionalProperties(additionalProperties: boolean | AnyJsonSchema) {
    super.set("additionalProperties", mapToJsonSchema(additionalProperties));

    return this;
  }

  /**
   * This attribute defines a schema for all properties that are not explicitly defined in an object type definition.
   * If specified, the value MUST be a schema or a boolean.
   * If false is provided, no additional properties are allowed beyond the properties defined in the schema.
   * The default value is an empty schema which allows any value for additional properties.
   * @see https://tools.ietf.org/html/draft-wright-json-schema-validation-01#section-6.20
   * @alias additionalProperties
   * @param unknown
   */
  unknown(unknown: boolean = true) {
    return this.additionalProperties(unknown);
  }

  /**
   * This keyword specifies rules that are evaluated if the instance is an object and contains a certain property.
   * Each property specifies a dependency.
   * If the dependency value is an array, each element in the array must be unique.
   * Omitting this keyword has the same behavior as an empty object.
   * @see https://tools.ietf.org/html/draft-wright-json-schema-validation-01#section-6.21
   */
  dependencies(dependencies: {[p: string]: JSONSchema6Definition | JsonSchema | string[]}) {
    super.set("dependencies", mapProperties(dependencies));

    return this;
  }

  /**
   * Takes a schema which validates the names of all properties rather than their values.
   * Note the property name that the schema is testing will always be a string.
   * Omitting this keyword has the same behavior as an empty schema.
   * @see https://tools.ietf.org/html/draft-wright-json-schema-validation-01#section-6.22
   */
  propertyNames(propertyNames: JSONSchema6Definition | JsonSchema) {
    super.set("propertyNames", mapToJsonSchema(propertyNames));

    return this;
  }

  /**
   * This provides an enumeration of all possible values that are valid
   * for the instance property. This MUST be an array, and each item in
   * the array represents a possible value for the instance value. If
   * this attribute is defined, the instance value MUST be one of the
   * values in the array in order for the schema to be valid.
   *
   * @see https://tools.ietf.org/html/draft-wright-json-schema-validation-01#section-6.23
   */
  enum(...enumValues: any[]): this;
  enum(enumSchema: JsonSchema): this;
  enum(enumValue: any | any[] | JsonSchema, ...enumValues: any[]): this {
    if (enumsRegistry.has(enumValue)) {
      return this.enum(enumsRegistry.get(enumValue));
    }

    if (enumValue instanceof JsonSchema) {
      if (enumValue.getName()) {
        super.set("enum", enumValue);
      } else {
        super.set("enum", enumValue.get("enum")).any(...enumValue.getJsonType());
      }
    } else {
      const {values, types} = serializeEnumValues([enumValue, enumValues].flat());

      super.set("enum", values).any(...types);
    }

    return this;
  }

  /**
   * @see https://tools.ietf.org/html/draft-wright-json-schema-validation-01#section-7.1
   */
  definitions(definitions: Record<string, AnyJsonSchema>) {
    super.set("definitions", mapProperties(definitions));

    return this;
  }

  /**
   * @see https://tools.ietf.org/html/draft-wright-json-schema-validation-01#section-6.26
   */
  allOf(allOf: AnyJsonSchema[]) {
    super.set("allOf", allOf.map(mapToJsonSchema));

    return this;
  }

  /**
   * @see https://tools.ietf.org/html/draft-wright-json-schema-validation-01#section-6.27
   */
  anyOf(anyOf: AnyJsonSchema[]) {
    super.set("anyOf", anyOf.map(mapToJsonSchema));

    return this;
  }

  /*
   * @see https://tools.ietf.org/html/draft-wright-json-schema-validation-01#section-6.28
   */
  oneOf(oneOf: AnyJsonSchema[]) {
    let resolvedOneOf = oneOf.map(mapToJsonSchema);

    if (resolvedOneOf.length === 1 && !(oneOf[0] instanceof JsonSchema)) {
      if (!resolvedOneOf[0].hasDiscriminator) {
        return this.type(oneOf[0]);
      }

      const children = resolvedOneOf[0].discriminator().children();

      if (!children.length) {
        return this.type(oneOf[0]);
      }

      resolvedOneOf = children.map(mapToJsonSchema);
    }

    super.set("oneOf", resolvedOneOf);

    const jsonSchema: JsonSchema = resolvedOneOf[0];

    if (jsonSchema.isDiscriminator) {
      const discriminator = jsonSchema.discriminatorAncestor.discriminator();
      const {propertyName} = discriminator;
      super.set("discriminator", {propertyName});
      this.isDiscriminator = true;
      this.#discriminator = discriminator;
    }

    return this;
  }

  /**
   * @see https://tools.ietf.org/html/draft-wright-json-schema-validation-01#section-6.29
   */
  not(not: AnyJsonSchema) {
    super.set("not", mapToJsonSchema(not));

    return this;
  }

  /**
   * Must be strictly greater than 0.
   * A numeric instance is valid only if division by this keyword's value results in an integer.
   * @see https://tools.ietf.org/html/draft-wright-json-schema-validation-01#section-6.1
   */
  multipleOf(multipleOf: number): this {
    super.set("multipleOf", multipleOf);

    return this;
  }

  /**
   * Representing an inclusive upper limit for a numeric instance.
   * This keyword validates only if the instance is less than or exactly equal to "maximum".
   * @see https://tools.ietf.org/html/draft-wright-json-schema-validation-01#section-6.2
   */
  maximum(maximum: number): this {
    super.set("maximum", maximum);

    return this;
  }

  /**
   * Representing an exclusive upper limit for a numeric instance.
   * This keyword validates only if the instance is strictly less than (not equal to) to "exclusiveMaximum".
   * @see https://tools.ietf.org/html/draft-wright-json-schema-validation-01#section-6.3
   */
  exclusiveMaximum(exclusiveMaximum: number): this {
    super.set("exclusiveMaximum", exclusiveMaximum);

    return this;
  }

  /**
   * Representing an inclusive lower limit for a numeric instance.
   * This keyword validates only if the instance is greater than or exactly equal to "minimum".
   * @see https://tools.ietf.org/html/draft-wright-json-schema-validation-01#section-6.4
   */
  minimum(minimum: number): this {
    super.set("minimum", minimum);

    return this;
  }

  /**
   * Representing an exclusive lower limit for a numeric instance.
   * This keyword validates only if the instance is strictly greater than (not equal to) to "exclusiveMinimum".
   * @see https://tools.ietf.org/html/draft-wright-json-schema-validation-01#section-6.5
   */
  exclusiveMinimum(exclusiveMinimum: number): this {
    super.set("exclusiveMinimum", exclusiveMinimum);

    return this;
  }

  /**
   * Must be a non-negative integer.
   * A string instance is valid against this keyword if its length is less than, or equal to, the value of this keyword.
   * @see https://tools.ietf.org/html/draft-wright-json-schema-validation-01#section-6.6
   */
  maxLength(maxLength: number): this {
    super.set("maxLength", maxLength);

    return this;
  }

  /**
   * Must be a non-negative integer.
   * A string instance is valid against this keyword if its length is greater than, or equal to, the value of this keyword.
   * Omitting this keyword has the same behavior as a value of 0.
   * @see https://tools.ietf.org/html/draft-wright-json-schema-validation-01#section-6.7
   */
  minLength(minLength: number): this {
    super.set("minLength", minLength);

    return this;
  }

  /**
   * Should be a valid regular expression, according to the ECMA 262 regular expression dialect.
   * @see https://tools.ietf.org/html/draft-wright-json-schema-validation-01#section-6.8
   */
  pattern(pattern: string | RegExp): this {
    super.set("pattern", toJsonRegex(pattern));

    return this;
  }

  /**
   * @see https://tools.ietf.org/html/draft-wright-json-schema-validation-01#section-8
   */
  format(format: JsonFormatTypes | ValueOf<JsonFormatTypes>): this {
    super.set("format", format);

    return this;
  }

  /**
   * A single type, or a union of simple types
   * @see https://tools.ietf.org/html/draft-wright-json-schema-validation-01#section-6.25
   */
  type(type: any | JSONSchema6TypeName | JSONSchema6TypeName[]): this {
    switch (type) {
      case Map:
        super.set("type", getJsonType(type));
        this.#target = type;
        this.#isCollection = true;
        if (!this.has("additionalProperties")) {
          super.set("additionalProperties", this.itemSchema({}));
        }
        break;

      case Array:
        super.set("type", getJsonType(type));
        this.#target = type;
        this.#isCollection = true;

        if (!this.has("items")) {
          super.set("items", this.itemSchema({}));
        }
        break;

      case Set:
        super.set("type", getJsonType(type));
        this.#target = type;
        this.#isCollection = true;
        this.uniqueItems(true);

        if (!this.has("items")) {
          super.set("items", this.itemSchema({}));
        }
        break;

      case "integer":
        super.set("type", getJsonType(type));
        this.integer();
        break;

      case Object:
      case Date:
      case Boolean:
      case Number:
      case String:
        super.set("type", getJsonType(type));
        this.#target = type;
        if (!this.has("properties")) {
          super.set("properties", {});
        }
        break;

      default:
        if (isClass(type) || isFunction(type)) {
          super.set("type", undefined);
          this.#target = type;

          if (!this.has("properties")) {
            super.set("properties", {});
          }
        } else {
          const jsonType = getJsonType(type);
          if (jsonType === "generic") {
            this.#isGeneric = true;
            super.set("$ref", type);
          } else {
            super.set("type", jsonType);
          }
        }
    }

    return this;
  }

  any(...types: any[]) {
    const hasClasses = types.filter((type) => isClass(type));

    if (hasClasses.length >= 2) {
      this.oneOf(
        types.filter((value) => {
          if (value !== null) {
            this.nullable(true);
            return true;
          }
          return false;
        })
      );
    } else {
      if (types.length) {
        types = uniq(types).map(getJsonType);

        if (types.includes("null")) {
          this.nullable(true);
          types = types.filter((o) => o !== "null");
        }
      } else {
        types = ["integer", "number", "string", "boolean", "array", "object"];
        this.nullable(true);
      }

      this.type(types.length === 1 ? types[0] : types);
    }

    return this;
  }

  integer() {
    super.set("type", "integer");
    super.set("multipleOf", 1.0);

    return this;
  }

  /**
   * This attribute is a string that provides a short description of the instance property.
   *
   * @see https://tools.ietf.org/html/draft-wright-json-schema-validation-01#section-7.2
   */
  title(title: string): this {
    super.set("title", title);

    return this;
  }

  readOnly(readOnly: boolean): this {
    super.set("readOnly", readOnly);

    return this;
  }

  writeOnly(readOnly: boolean): this {
    super.set("writeOnly", readOnly);

    return this;
  }

  customKey(key: string, value: any) {
    super.set(`#${key}`, value);

    return this;
  }

  toObject(options?: JsonSchemaOptions) {
    return this.toJSON(options);
  }

  toJSON(options?: JsonSchemaOptions) {
    return execMapper("schema", this, options);
  }

  assign(obj: JsonSchema | Partial<JsonSchemaObject> = {}) {
    const entries = obj instanceof JsonSchema ? [...obj.entries()] : Object.entries(obj);
    entries.forEach(([key, value]) => {
      this.set(key, value);
    });

    if (obj instanceof JsonSchema) {
      this.$selfRequired = obj.$selfRequired;
      this.$allow.push(...obj.$allow);

      obj.$required.forEach((key) => {
        this.$required.add(key);
      });

      this.#discriminator = this.#discriminator ? new Discriminator(this.#discriminator) : null;
      this.isDiscriminator = obj.isDiscriminator;
      this.isDiscriminatorKey = obj.isDiscriminatorKey;

      this.#ref = obj.#ref;
      this.#alias = new Map(this.#alias.entries());
      obj.#genericLabels && (this.#genericLabels = [...obj.#genericLabels]);
      this.#nestedGenerics = obj.#nestedGenerics.map((item) => [...item]);
      this.#target = obj.#target;
      this.#isGeneric = obj.#isGeneric;
      this.#isCollection = obj.#isCollection;
      this.#ref = obj.#ref;

      super.set("type", obj.get("type"));
    }

    return this;
  }

  set(key: string, value: any): this {
    if (key in this) {
      isFunction((this as any)[key]) && (this as any)[key](value);
    } else {
      super.set(key, value);
    }

    return this;
  }

  /**
   * Return the itemSchema computed type.
   * If the type is a function used for recursive model,
   * the function will be called to get the right type.
   */
  getComputedType(): any {
    return getComputedType(this.#target);
  }

  getComputedItemType(): any {
    return this.#itemSchema ? this.#itemSchema.getComputedType() : this.getComputedType();
  }

  /**
   * Return the Json type as string
   */
  getJsonType(): string | string[] {
    return this.get("type") || getJsonType(this.getComputedType());
  }

  getTarget() {
    return this.#target;
  }

  /**
   * Get the symbolic name of the entity
   */
  getName() {
    return this.get("name") || (isClass(this.#target) ? nameOf(classOf(this.getComputedType())) : "");
  }

  clone() {
    return new JsonSchema(this);
  }
}<|MERGE_RESOLUTION|>--- conflicted
+++ resolved
@@ -75,14 +75,8 @@
 }
 
 export class JsonSchema extends Map<string, any> implements NestedGenerics {
-<<<<<<< HEAD
-  kind: string = "schema";
-
-  readonly isJsonSchema = true;
-=======
   readonly $kind: string = "schema";
   readonly $isJsonDocument = true;
->>>>>>> eed91ec7
   readonly $hooks = new Hooks();
   readonly $required: Set<string> = new Set();
   readonly $allow: any[] = [];
