<<<<<<< HEAD
import {cleanObject, Type, uniqBy} from "@tsed/core";
=======
import {cleanObject, isArray, Type, uniqBy} from "@tsed/core";
>>>>>>> c20f9cc4
import {OpenSpec3} from "@tsed/openspec";
import {SpecTypes} from "../domain/SpecTypes";
import {JsonSchemaOptions} from "../interfaces/JsonSchemaOptions";
import {buildPath} from "./buildPath";
import {getJsonEntityStore} from "./getJsonEntityStore";
import {getOperationsStores} from "./getOperationsStores";
import {mergeOperation} from "./mergeOperation";
import {operationIdFormatter} from "./operationIdFormatter";
import {mergeSpec} from "./mergeSpec";

export type JsonTokenOptions = ({token: Type<any>} & Partial<SpecSerializerOptions>)[];

export interface SpecSerializerOptions extends JsonSchemaOptions {
<<<<<<< HEAD
  specType?: SpecTypes.OPENAPI;
=======
>>>>>>> c20f9cc4
  /**
   * Paths
   */
  paths?: any;
  /**
   * Root path. This paths will be added to all generated paths Object.
   */
  rootPath?: string;
  /**
   * A function to generate the operationId.
   */
  operationIdFormatter?: (name: string, propertyKey: string, path: string) => string;
  /**
   * A pattern to generate the operationId.
   */
  operationIdPattern?: string;
}

/**
 * @ignore
 */
const caches: Map<Type<any>, Map<string, any>> = new Map();

/**
 * @ignore
 */
function get(model: Type<any>, options: any, cb: any) {
  if (!caches.has(model)) {
    caches.set(model, new Map());
  }

  const cache = caches.get(model)!;
  const key = JSON.stringify(options);

  if (!cache.has(key)) {
    cache.set(key, cb());
  }

  return cache.get(key);
}

function generate(model: Type<any>, options: SpecSerializerOptions) {
  const store = getJsonEntityStore(model);
  const {schemas = {}, paths = {}, rootPath = "/", tags = []} = options;
  const specType = SpecTypes.OPENAPI;
  const ctrlPath = store.path;
  const defaultTags = cleanObject({
    name: store.schema.getName(),
    description: store.schema.get("description")
  });

  const specJson: any = {paths};

  getOperationsStores(model).forEach((operationStore) => {
    if (operationStore.store.get("hidden")) {
      return;
    }

    const operation = operationStore.operation!.toJSON({...options, specType, schemas});

    operationStore.operation!.operationPaths.forEach(({path, method}: {path: string; method: string}) => {
      if (method) {
        mergeOperation(specJson, operation, {
          rootPath: buildPath(rootPath + ctrlPath),
          path,
          method,
          defaultTags,
          tags,
          specType,
          operationId: (path: string) =>
            options.operationIdFormatter!(
              operationStore.parent.schema.get("name") || operationStore.parent.targetName,
              operationStore.propertyName,
              path
            )
        });
      }
    });
  });

  specJson.tags = uniqBy(tags, "name");

  if (Object.keys(schemas).length) {
    specJson.components = {
      schemas
    };
  }

  return specJson;
}

/**
 * Return the swagger or open spec for the given class.
 * @param model
 * @param options
 */
<<<<<<< HEAD
export function getSpec(model: Type<any>, options: SpecSerializerOptions = {}): Partial<OpenSpec3> {
  if (!options.specType) {
    options.specType = SpecTypes.OPENAPI;
  }

=======
export function getSpec(model: Type<any> | JsonTokenOptions, options: SpecSerializerOptions = {}): Partial<OpenSpec3> {
>>>>>>> c20f9cc4
  options = {
    ...options,
    operationIdFormatter: options.operationIdFormatter || operationIdFormatter(options.operationIdPattern),
    root: false
  };

  if (isArray(model)) {
    let finalSpec: any = {};

    options = {
      ...options,
      specType: SpecTypes.OPENAPI,
      paths: {},
      tags: [],
      schemas: {},
      append(spec: any) {
        finalSpec = mergeSpec(finalSpec, spec);
      }
    };

    model.forEach(({token, ...opts}) => {
      const spec = getSpec(token, {
        ...options,
        ...opts
      });

      options.append(spec);
    });

    return finalSpec;
  }

  return get(model, options, () => generate(model, options));
}<|MERGE_RESOLUTION|>--- conflicted
+++ resolved
@@ -1,8 +1,4 @@
-<<<<<<< HEAD
-import {cleanObject, Type, uniqBy} from "@tsed/core";
-=======
 import {cleanObject, isArray, Type, uniqBy} from "@tsed/core";
->>>>>>> c20f9cc4
 import {OpenSpec3} from "@tsed/openspec";
 import {SpecTypes} from "../domain/SpecTypes";
 import {JsonSchemaOptions} from "../interfaces/JsonSchemaOptions";
@@ -16,10 +12,6 @@
 export type JsonTokenOptions = ({token: Type<any>} & Partial<SpecSerializerOptions>)[];
 
 export interface SpecSerializerOptions extends JsonSchemaOptions {
-<<<<<<< HEAD
-  specType?: SpecTypes.OPENAPI;
-=======
->>>>>>> c20f9cc4
   /**
    * Paths
    */
@@ -116,15 +108,7 @@
  * @param model
  * @param options
  */
-<<<<<<< HEAD
-export function getSpec(model: Type<any>, options: SpecSerializerOptions = {}): Partial<OpenSpec3> {
-  if (!options.specType) {
-    options.specType = SpecTypes.OPENAPI;
-  }
-
-=======
 export function getSpec(model: Type<any> | JsonTokenOptions, options: SpecSerializerOptions = {}): Partial<OpenSpec3> {
->>>>>>> c20f9cc4
   options = {
     ...options,
     operationIdFormatter: options.operationIdFormatter || operationIdFormatter(options.operationIdPattern),
