--- conflicted
+++ resolved
@@ -456,11 +456,7 @@
   });
   describe("OpenSpec", () => {
     describe("Adjustment<number>", () => {
-<<<<<<< HEAD
-      it("should generate - openspec 3", async () => {
-=======
       it("should generate", async () => {
->>>>>>> c20f9cc4
         @Generics("T")
         class UserProperty<T> {
           @Property("T")
@@ -530,19 +526,11 @@
             }
           ]
         });
-<<<<<<< HEAD
-        expect(await validateSpec(spec)).toBe(true);
-      });
-    });
-    describe("Submission<T> with twice models", () => {
-      it("should generate - openspec 3", () => {
-=======
         expect(await validateSpec(spec, SpecTypes.OPENAPI)).toBe(true);
       });
     });
     describe("Submission<T> with twice models", () => {
       it("should generate", () => {
->>>>>>> c20f9cc4
         // WHEN
         @Generics("T")
         class Submission<T> {
@@ -753,11 +741,7 @@
         }
       }
 
-<<<<<<< HEAD
-      it("should generate - openspec 3", () => {
-=======
       it("should generate", () => {
->>>>>>> c20f9cc4
         // THEN
         const spec1 = getSpec(MyController, {specType: SpecTypes.OPENAPI});
 
@@ -823,11 +807,7 @@
       });
     });
     describe("Pagination<Product>", () => {
-<<<<<<< HEAD
-      it("should generate - openspec 3", async () => {
-=======
       it("should generate", async () => {
->>>>>>> c20f9cc4
         // WHEN
         @Generics("T")
         class Pagination<T> {
