--- conflicted
+++ resolved
@@ -103,10 +103,6 @@
         }
       ]
     });
-<<<<<<< HEAD
-    expect(await validateSpec(spec)).toBe(true);
-=======
     expect(await validateSpec(spec, SpecTypes.OPENAPI)).toBe(true);
->>>>>>> c20f9cc4
   });
 });