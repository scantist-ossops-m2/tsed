--- conflicted
+++ resolved
@@ -1,21 +1,12 @@
-<<<<<<< HEAD
-import {Configuration, ControllerProvider, Injectable, InjectorService, Platform} from "@tsed/common";
-import {getValue} from "@tsed/core";
-import {OpenSpec3} from "@tsed/openspec";
-import {getSpec, mergeSpec, SpecSerializerOptions, SpecTypes} from "@tsed/schema";
-import Fs from "fs";
-import {SwaggerSettings} from "../interfaces/SwaggerSettings";
-=======
 import {Configuration, Injectable, InjectorService, Platform} from "@tsed/common";
 import {OpenSpec2, OpenSpec3} from "@tsed/openspec";
 import {generateSpec} from "@tsed/schema";
 import {SwaggerOS2Settings, SwaggerOS3Settings, SwaggerSettings} from "../interfaces/SwaggerSettings";
->>>>>>> c20f9cc4
 import {includeRoute} from "../utils/includeRoute";
 
 @Injectable()
 export class SwaggerService {
-  #specs: Map<string, OpenSpec3> = new Map();
+  #specs: Map<string, OpenSpec3 | OpenSpec2> = new Map();
 
   constructor(
     private injectorService: InjectorService,
@@ -27,34 +18,6 @@
    * Generate Spec for the given configuration
    * @returns {Spec}
    */
-<<<<<<< HEAD
-  public getOpenAPISpec(conf: SwaggerSettings) {
-    if (!this.#specs.has(conf.path)) {
-      const defaultSpec: any = this.getDefaultSpec(conf);
-      let finalSpec: any = {};
-
-      const options: SpecSerializerOptions = {
-        paths: {},
-        tags: [],
-        schemas: {},
-        specType: SpecTypes.OPENAPI,
-        operationIdFormatter: conf.operationIdFormatter,
-        operationIdPattern: conf.operationIdPattern,
-        append(spec: any) {
-          finalSpec = mergeSpec(finalSpec, spec);
-        }
-      };
-
-      this.platform.getMountedControllers().forEach(({route, provider}) => {
-        if (includeRoute(route, provider, conf)) {
-          const spec = this.buildRoutes(provider, {
-            ...options,
-            rootPath: route.replace(provider.path, "")
-          });
-
-          options.append(spec);
-        }
-=======
   public async getOpenAPISpec(conf: SwaggerOS3Settings): Promise<OpenSpec3>;
   public async getOpenAPISpec(conf: SwaggerOS2Settings): Promise<OpenSpec2>;
   public async getOpenAPISpec(conf: SwaggerSettings): Promise<OpenSpec2>;
@@ -74,7 +37,6 @@
         specPath,
         version,
         acceptMimes
->>>>>>> c20f9cc4
       });
 
       this.#specs.set(conf.path, spec);
@@ -82,60 +44,4 @@
 
     return this.#specs.get(conf.path);
   }
-<<<<<<< HEAD
-
-  /**
-   * Return the global api information.
-   */
-  protected getDefaultSpec(conf: Partial<SwaggerSettings>): Partial<OpenSpec3> {
-    const {version = "1.0.0", acceptMimes} = this.configuration;
-    const {specPath, specVersion} = conf;
-    const fileSpec: Partial<OpenSpec3> = specPath ? this.readSpecPath(specPath) : {};
-
-    return mapOpenSpec(getValue(conf, "spec", {}), {
-      fileSpec,
-      version,
-      specVersion,
-      acceptMimes
-    });
-  }
-
-  protected readSpecPath(path: string) {
-    path = this.configuration.resolve(path);
-    if (Fs.existsSync(path)) {
-      const json = Fs.readFileSync(path, {encoding: "utf8"});
-      /* istanbul ignore else */
-      if (json !== "") {
-        return JSON.parse(json);
-      }
-    }
-
-    return {};
-  }
-
-  /**
-   *
-   * @param ctrl
-   * @param options
-   */
-  protected buildRoutes(ctrl: ControllerProvider, options: SpecSerializerOptions) {
-    const rootPath = options.rootPath + ctrl.path;
-
-    ctrl.children
-      .map((ctrl) => this.injectorService.getProvider(ctrl))
-      .forEach((provider: ControllerProvider) => {
-        if (!provider.store.get("hidden")) {
-          const spec = this.buildRoutes(provider, {
-            ...options,
-            rootPath
-          });
-
-          options.append(spec);
-        }
-      });
-
-    return getSpec(ctrl.token, options);
-  }
-=======
->>>>>>> c20f9cc4
 }