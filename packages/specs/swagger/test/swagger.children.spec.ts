import {Controller, Get, PlatformTest} from "@tsed/common";
import {PlatformExpress} from "@tsed/platform-express";
import SuperTest from "supertest";
import {Server} from "./app/Server";

@Controller("/:campaignID/polls")
export class PollCtrl {
  @Get("/:pollId")
  get() {}
}

@Controller({path: "/:orgName/campaigns", children: [PollCtrl]})
export class CampaignCtrl {}

@Controller({
  path: "/orgs",
  children: [CampaignCtrl]
})
export class OrgCtrl {}

describe("Swagger integration", () => {
  describe("OpenSpec3", () => {
    let request: SuperTest.SuperTest<SuperTest.Test>;
    beforeEach(
      PlatformTest.bootstrap(Server, {
        platform: PlatformExpress,
        mount: {
          "/api/v1": [OrgCtrl]
        }
      })
    );
    beforeEach(() => {
      request = SuperTest(PlatformTest.callback());
    });
    afterEach(PlatformTest.reset);

    it("should generate the right spec", async () => {
      const response = await request.get("/v2/doc/swagger.json").expect(200);

<<<<<<< HEAD
      expect(response.body).to.deep.eq({
        "info": {
          "title": "Swagger title",
          "version": "1.2.0"
=======
      expect(response.body).toEqual({
        consumes: ["application/json"],
        info: {
          title: "Swagger title",
          version: "1.2.0"
>>>>>>> c20f9cc4
        },
        "openapi": "3.0.1",
        "paths": {
          "/api/v1/orgs/{orgName}/campaigns/{campaignID}/polls/{pollId}": {
            "get": {
              "operationId": "pollCtrlGet",
              "parameters": [
                {
                  "in": "path",
                  "name": "orgName",
                  "required": true,
                  "schema": {
                    "type": "string"
                  }
                },
                {
                  "in": "path",
                  "name": "campaignID",
                  "required": true,
                  "schema": {
                    "type": "string"
                  }
                },
                {
                  "in": "path",
                  "name": "pollId",
                  "required": true,
                  "schema": {
                    "type": "string"
                  }
                }
              ],
              "responses": {
                "200": {
                  "description": "Success"
                }
              },
              "tags": [
                "PollCtrl"
              ]
            }
          }
        },
        "tags": [
          {
            "name": "PollCtrl"
          }
        ]
      });
    });
  });
});<|MERGE_RESOLUTION|>--- conflicted
+++ resolved
@@ -19,7 +19,7 @@
 export class OrgCtrl {}
 
 describe("Swagger integration", () => {
-  describe("OpenSpec3", () => {
+  describe("OpenSpec2", () => {
     let request: SuperTest.SuperTest<SuperTest.Test>;
     beforeEach(
       PlatformTest.bootstrap(Server, {
@@ -37,64 +37,50 @@
     it("should generate the right spec", async () => {
       const response = await request.get("/v2/doc/swagger.json").expect(200);
 
-<<<<<<< HEAD
-      expect(response.body).to.deep.eq({
-        "info": {
-          "title": "Swagger title",
-          "version": "1.2.0"
-=======
       expect(response.body).toEqual({
         consumes: ["application/json"],
         info: {
           title: "Swagger title",
           version: "1.2.0"
->>>>>>> c20f9cc4
         },
-        "openapi": "3.0.1",
-        "paths": {
+        paths: {
           "/api/v1/orgs/{orgName}/campaigns/{campaignID}/polls/{pollId}": {
-            "get": {
-              "operationId": "pollCtrlGet",
-              "parameters": [
+            get: {
+              operationId: "pollCtrlGet",
+              parameters: [
                 {
-                  "in": "path",
-                  "name": "orgName",
-                  "required": true,
-                  "schema": {
-                    "type": "string"
-                  }
+                  in: "path",
+                  name: "orgName",
+                  required: true,
+                  type: "string"
                 },
                 {
-                  "in": "path",
-                  "name": "campaignID",
-                  "required": true,
-                  "schema": {
-                    "type": "string"
-                  }
+                  in: "path",
+                  name: "campaignID",
+                  required: true,
+                  type: "string"
                 },
                 {
-                  "in": "path",
-                  "name": "pollId",
-                  "required": true,
-                  "schema": {
-                    "type": "string"
-                  }
+                  in: "path",
+                  name: "pollId",
+                  required: true,
+                  type: "string"
                 }
               ],
-              "responses": {
+              responses: {
                 "200": {
-                  "description": "Success"
+                  description: "Success"
                 }
               },
-              "tags": [
-                "PollCtrl"
-              ]
+              tags: ["PollCtrl"]
             }
           }
         },
-        "tags": [
+        produces: ["application/json"],
+        swagger: "2.0",
+        tags: [
           {
-            "name": "PollCtrl"
+            name: "PollCtrl"
           }
         ]
       });
