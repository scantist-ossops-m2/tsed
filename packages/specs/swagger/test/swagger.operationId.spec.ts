import {BodyParams, Controller, Get, PathParams, PlatformTest, Post} from "@tsed/common";
import {ObjectID} from "@tsed/mongoose";
import {MergeParams, PlatformExpress} from "@tsed/platform-express";
import {Consumes, Description, Returns} from "@tsed/schema";
import {Docs, Hidden} from "@tsed/swagger";
import SuperTest from "supertest";
import {Calendar} from "./app/models/Calendar";
import {Server} from "./app/Server";

@Controller("/admin")
@Hidden()
class AdminCtrl {
  @Get("/")
  get() {}
}

@Controller("/events")
@MergeParams(true)
class EventCtrl {
  @Get("/")
  @Description("Events")
  get() {}
}

@Controller("/admin")
@Docs("admin")
class BackAdminCtrl {
  @Get("/")
  @Description("Admins")
  get() {}
}

@Controller({
  path: "/calendars",
  children: [AdminCtrl, EventCtrl]
})
class CalendarsController {
  @Get("/:id")
  @Returns(200, Calendar)
  async get(@PathParams("id") @ObjectID() id: string): Promise<Calendar> {
    return new Calendar({id, name: "test"});
  }

  @Get("/")
  @Returns(200, Array).Of(Calendar)
  async getAll(): Promise<Calendar[]> {
    return [new Calendar({id: 1, name: "name"}), new Calendar({id: 2, name: "name"})];
  }

  @Post("/csv")
  @Consumes("text/plain")
  @Returns(200, String).ContentType("text/plain")
  async csv(@BodyParams() csvLines: string): Promise<string> {
    return "";
  }
}

describe("Swagger integration", () => {
  describe("OpenSpec", () => {
    let request: SuperTest.SuperTest<SuperTest.Test>;
    beforeEach(
      PlatformTest.bootstrap(Server, {
        platform: PlatformExpress,
        swagger: [
          {
            path: "/v2/doc",
            specVersion: "3.0.1",
            showExplorer: true,
            operationIdPattern: "%c_%m",
            spec: {
              info: {
                title: "Swagger title",
                version: "1.2.0"
              }
            }
          },
          {
            path: "/v3/doc",
            specVersion: "3.0.1",
            operationIdFormatter(name: string, propertyKey, path: string) {
              return name + "__" + propertyKey;
            },
            showExplorer: true
          }
        ],
        mount: {
          "/rest": [CalendarsController]
        }
      })
    );
    beforeEach(() => {
      request = SuperTest(PlatformTest.callback());
    });
    afterEach(PlatformTest.reset);

<<<<<<< HEAD
=======
    it("should swagger spec 2", async () => {
      const response = await request.get("/v2/doc/swagger.json").expect(200);

      expect(response.body).toEqual({
        consumes: ["application/json"],
        definitions: {
          Calendar: {
            properties: {
              id: {
                type: "string"
              },
              name: {
                minLength: 1,
                type: "string"
              }
            },
            required: ["name"],
            type: "object"
          }
        },
        info: {
          title: "Swagger title",
          version: "1.2.0"
        },
        paths: {
          "/rest/calendars": {
            get: {
              operationId: "CalendarsController_getAll",
              parameters: [],
              produces: ["application/json"],
              responses: {
                "200": {
                  description: "Success",
                  schema: {
                    items: {
                      $ref: "#/definitions/Calendar"
                    },
                    type: "array"
                  }
                }
              },
              tags: ["CalendarsController"]
            }
          },
          "/rest/calendars/csv": {
            post: {
              consumes: ["text/plain"],
              operationId: "CalendarsController_csv",
              parameters: [
                {
                  in: "body",
                  name: "body",
                  required: false,
                  schema: {
                    type: "string"
                  }
                }
              ],
              produces: ["text/plain"],
              responses: {
                "200": {
                  description: "Success",
                  schema: {
                    type: "string"
                  }
                }
              },
              tags: ["CalendarsController"]
            }
          },
          "/rest/calendars/events": {
            get: {
              description: "Events",
              operationId: "EventCtrl_get",
              parameters: [],
              responses: {
                "200": {
                  description: "Success"
                }
              },
              tags: ["EventCtrl"]
            }
          },
          "/rest/calendars/{id}": {
            get: {
              operationId: "CalendarsController_get",
              parameters: [
                {
                  description: "Mongoose ObjectId",
                  in: "path",
                  name: "id",
                  pattern: "^[0-9a-fA-F]{24}$",
                  required: true,
                  type: "string"
                }
              ],
              produces: ["application/json"],
              responses: {
                "200": {
                  description: "Success",
                  schema: {
                    $ref: "#/definitions/Calendar"
                  }
                }
              },
              tags: ["CalendarsController"]
            }
          }
        },
        produces: ["application/json"],
        swagger: "2.0",
        tags: [
          {
            name: "EventCtrl"
          },
          {
            name: "CalendarsController"
          }
        ]
      });
    });
>>>>>>> c20f9cc4
    it("should swagger spec 3", async () => {
      const response = await request.get("/v3/doc/swagger.json").expect(200);

      expect(response.body).toEqual({
        components: {
          schemas: {
            Calendar: {
              properties: {
                id: {
                  type: "string"
                },
                name: {
                  minLength: 1,
                  type: "string"
                }
              },
              required: ["name"],
              type: "object"
            }
          }
        },
        info: {
          title: "Api documentation",
          version: "1.0.0"
        },
        openapi: "3.0.1",
        paths: {
          "/rest/calendars": {
            get: {
              operationId: "CalendarsController__getAll",
              parameters: [],
              responses: {
                "200": {
                  content: {
                    "application/json": {
                      schema: {
                        items: {
                          $ref: "#/components/schemas/Calendar"
                        },
                        type: "array"
                      }
                    }
                  },
                  description: "Success"
                }
              },
              tags: ["CalendarsController"]
            }
          },
          "/rest/calendars/csv": {
            post: {
              operationId: "CalendarsController__csv",
              parameters: [],
              requestBody: {
                content: {
                  "text/plain": {
                    schema: {
                      type: "string"
                    }
                  }
                },
                required: false
              },
              responses: {
                "200": {
                  content: {
                    "text/plain": {
                      schema: {
                        type: "string"
                      }
                    }
                  },
                  description: "Success"
                }
              },
              tags: ["CalendarsController"]
            }
          },
          "/rest/calendars/events": {
            get: {
              description: "Events",
              operationId: "EventCtrl__get",
              parameters: [],
              responses: {
                "200": {
                  description: "Success"
                }
              },
              tags: ["EventCtrl"]
            }
          },
          "/rest/calendars/{id}": {
            get: {
              operationId: "CalendarsController__get",
              parameters: [
                {
                  description: "Mongoose ObjectId",
                  in: "path",
                  name: "id",
                  required: true,
                  schema: {
                    example: "5ce7ad3028890bd71749d477",
                    pattern: "^[0-9a-fA-F]{24}$",
                    type: "string"
                  }
                }
              ],
              responses: {
                "200": {
                  content: {
                    "application/json": {
                      schema: {
                        $ref: "#/components/schemas/Calendar"
                      }
                    }
                  },
                  description: "Success"
                }
              },
              tags: ["CalendarsController"]
            }
          }
        },
        tags: [
          {
            name: "EventCtrl"
          },
          {
            name: "CalendarsController"
          }
        ]
      });
    });
  });
});<|MERGE_RESOLUTION|>--- conflicted
+++ resolved
@@ -64,7 +64,7 @@
         swagger: [
           {
             path: "/v2/doc",
-            specVersion: "3.0.1",
+            specVersion: "2.0",
             showExplorer: true,
             operationIdPattern: "%c_%m",
             spec: {
@@ -93,8 +93,6 @@
     });
     afterEach(PlatformTest.reset);
 
-<<<<<<< HEAD
-=======
     it("should swagger spec 2", async () => {
       const response = await request.get("/v2/doc/swagger.json").expect(200);
 
@@ -216,7 +214,6 @@
         ]
       });
     });
->>>>>>> c20f9cc4
     it("should swagger spec 3", async () => {
       const response = await request.get("/v3/doc/swagger.json").expect(200);
 
