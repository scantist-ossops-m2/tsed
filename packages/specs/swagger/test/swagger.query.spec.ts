import {Controller, Get, PlatformTest, QueryParams} from "@tsed/common";
import {PlatformExpress} from "@tsed/platform-express";
import {MinLength, Property, Required} from "@tsed/schema";
import SuperTest from "supertest";
import {Server} from "./app/Server";

class QueryParamModel {
  @Required()
  @MinLength(1)
  name: string;

  @Property()
  duration: number;
}

@Controller("/scenarios")
class QueryParamsSwaggerController {
  @Get("/1")
  scenario1(@QueryParams("id") id: string) {}

  @Get("/2")
  scenario2(@QueryParams("ids", String) ids: string[]) {}

  @Get("/3")
  scenario3(@QueryParams("ids", String) ids: Map<string, string>) {}

  @Get("/4")
  scenario4(@QueryParams() params: QueryParamModel, @QueryParams("locale") locale: string) {}
}

describe("Swagger query params", () => {
  let request: SuperTest.SuperTest<SuperTest.Test>;
  beforeEach(
    PlatformTest.bootstrap(Server, {
      platform: PlatformExpress,
      mount: {
        "/rest": [QueryParamsSwaggerController]
      }
    })
  );
  beforeEach(() => {
    request = SuperTest(PlatformTest.callback());
  });
  afterEach(PlatformTest.reset);

  it("should generate swagger", async () => {
<<<<<<< HEAD
    const response = await request.get("/v2/doc/swagger.json").expect(200);
    expect(response.body).to.deep.eq({
      "info": {
        "title": "Swagger title",
        "version": "1.2.0"
      },
      "openapi": "3.0.1",
      "paths": {
=======
    const response = await request.get("/v3/doc/swagger.json").expect(200);

    expect(response.body).toEqual({
      info: {
        title: "Api documentation",
        version: "1.0.0"
      },
      openapi: "3.0.1",
      paths: {
>>>>>>> c20f9cc4
        "/rest/scenarios/1": {
          "get": {
            "operationId": "queryParamsSwaggerControllerScenario1",
            "parameters": [
              {
<<<<<<< HEAD
                "in": "query",
                "name": "id",
                "required": false,
                "schema": {
                  "type": "string"
=======
                in: "query",
                name: "id",
                required: false,
                schema: {
                  type: "string"
>>>>>>> c20f9cc4
                }
              }
            ],
            "responses": {
              "200": {
                "description": "Success"
              }
            },
            "tags": [
              "QueryParamsSwaggerController"
            ]
          }
        },
        "/rest/scenarios/2": {
          "get": {
            "operationId": "queryParamsSwaggerControllerScenario2",
            "parameters": [
              {
<<<<<<< HEAD
                "in": "query",
                "name": "ids",
                "required": false,
                "schema": {
                  "items": {
                    "type": "string"
                  },
                  "type": "array"
=======
                in: "query",
                name: "ids",
                required: false,
                schema: {
                  items: {
                    type: "string"
                  },
                  type: "array"
>>>>>>> c20f9cc4
                }
              }
            ],
            "responses": {
              "200": {
                "description": "Success"
              }
            },
            "tags": [
              "QueryParamsSwaggerController"
            ]
          }
        },
        "/rest/scenarios/3": {
          "get": {
            "operationId": "queryParamsSwaggerControllerScenario3",
            "parameters": [
              {
<<<<<<< HEAD
                "in": "query",
                "name": "ids",
                "required": false,
                "schema": {
                  "additionalProperties": {
                    "type": "string"
                  },
                  "type": "object"
=======
                in: "query",
                name: "ids",
                required: false,
                schema: {
                  additionalProperties: {
                    type: "string"
                  },
                  type: "object"
>>>>>>> c20f9cc4
                }
              }
            ],
            "responses": {
              "200": {
                "description": "Success"
              }
            },
            "tags": [
              "QueryParamsSwaggerController"
            ]
          }
        },
        "/rest/scenarios/4": {
          "get": {
            "operationId": "queryParamsSwaggerControllerScenario4",
            "parameters": [
              {
<<<<<<< HEAD
                "in": "query",
                "name": "name",
                "required": true,
                "schema": {
                  "minLength": 1,
                  "type": "string"
                }
              },
              {
                "in": "query",
                "name": "duration",
                "required": false,
                "schema": {
                  "type": "number"
                }
              },
              {
                "in": "query",
                "name": "locale",
                "required": false,
                "schema": {
                  "type": "string"
=======
                in: "query",
                name: "name",
                required: true,
                schema: {
                  minLength: 1,
                  type: "string"
                }
              },
              {
                in: "query",
                name: "duration",
                required: false,
                schema: {
                  type: "number"
                }
              },
              {
                in: "query",
                name: "locale",
                required: false,
                schema: {
                  type: "string"
>>>>>>> c20f9cc4
                }
              }
            ],
            "responses": {
              "200": {
                "description": "Success"
              }
            },
            "tags": [
              "QueryParamsSwaggerController"
            ]
          }
        }
      },
<<<<<<< HEAD
      "tags": [
=======
      tags: [
>>>>>>> c20f9cc4
        {
          "name": "QueryParamsSwaggerController"
        }
      ]
    });

    await request.get("/rest/scenarios/4?name=name&duration=1&locale=fr-FR");
  });
});<|MERGE_RESOLUTION|>--- conflicted
+++ resolved
@@ -44,16 +44,6 @@
   afterEach(PlatformTest.reset);
 
   it("should generate swagger", async () => {
-<<<<<<< HEAD
-    const response = await request.get("/v2/doc/swagger.json").expect(200);
-    expect(response.body).to.deep.eq({
-      "info": {
-        "title": "Swagger title",
-        "version": "1.2.0"
-      },
-      "openapi": "3.0.1",
-      "paths": {
-=======
     const response = await request.get("/v3/doc/swagger.json").expect(200);
 
     expect(response.body).toEqual({
@@ -63,53 +53,32 @@
       },
       openapi: "3.0.1",
       paths: {
->>>>>>> c20f9cc4
         "/rest/scenarios/1": {
-          "get": {
-            "operationId": "queryParamsSwaggerControllerScenario1",
-            "parameters": [
+          get: {
+            operationId: "queryParamsSwaggerControllerScenario1",
+            parameters: [
               {
-<<<<<<< HEAD
-                "in": "query",
-                "name": "id",
-                "required": false,
-                "schema": {
-                  "type": "string"
-=======
                 in: "query",
                 name: "id",
                 required: false,
                 schema: {
                   type: "string"
->>>>>>> c20f9cc4
                 }
               }
             ],
-            "responses": {
+            responses: {
               "200": {
-                "description": "Success"
+                description: "Success"
               }
             },
-            "tags": [
-              "QueryParamsSwaggerController"
-            ]
+            tags: ["QueryParamsSwaggerController"]
           }
         },
         "/rest/scenarios/2": {
-          "get": {
-            "operationId": "queryParamsSwaggerControllerScenario2",
-            "parameters": [
+          get: {
+            operationId: "queryParamsSwaggerControllerScenario2",
+            parameters: [
               {
-<<<<<<< HEAD
-                "in": "query",
-                "name": "ids",
-                "required": false,
-                "schema": {
-                  "items": {
-                    "type": "string"
-                  },
-                  "type": "array"
-=======
                 in: "query",
                 name: "ids",
                 required: false,
@@ -118,35 +87,22 @@
                     type: "string"
                   },
                   type: "array"
->>>>>>> c20f9cc4
                 }
               }
             ],
-            "responses": {
+            responses: {
               "200": {
-                "description": "Success"
+                description: "Success"
               }
             },
-            "tags": [
-              "QueryParamsSwaggerController"
-            ]
+            tags: ["QueryParamsSwaggerController"]
           }
         },
         "/rest/scenarios/3": {
-          "get": {
-            "operationId": "queryParamsSwaggerControllerScenario3",
-            "parameters": [
+          get: {
+            operationId: "queryParamsSwaggerControllerScenario3",
+            parameters: [
               {
-<<<<<<< HEAD
-                "in": "query",
-                "name": "ids",
-                "required": false,
-                "schema": {
-                  "additionalProperties": {
-                    "type": "string"
-                  },
-                  "type": "object"
-=======
                 in: "query",
                 name: "ids",
                 required: false,
@@ -155,49 +111,22 @@
                     type: "string"
                   },
                   type: "object"
->>>>>>> c20f9cc4
                 }
               }
             ],
-            "responses": {
+            responses: {
               "200": {
-                "description": "Success"
+                description: "Success"
               }
             },
-            "tags": [
-              "QueryParamsSwaggerController"
-            ]
+            tags: ["QueryParamsSwaggerController"]
           }
         },
         "/rest/scenarios/4": {
-          "get": {
-            "operationId": "queryParamsSwaggerControllerScenario4",
-            "parameters": [
+          get: {
+            operationId: "queryParamsSwaggerControllerScenario4",
+            parameters: [
               {
-<<<<<<< HEAD
-                "in": "query",
-                "name": "name",
-                "required": true,
-                "schema": {
-                  "minLength": 1,
-                  "type": "string"
-                }
-              },
-              {
-                "in": "query",
-                "name": "duration",
-                "required": false,
-                "schema": {
-                  "type": "number"
-                }
-              },
-              {
-                "in": "query",
-                "name": "locale",
-                "required": false,
-                "schema": {
-                  "type": "string"
-=======
                 in: "query",
                 name: "name",
                 required: true,
@@ -220,28 +149,21 @@
                 required: false,
                 schema: {
                   type: "string"
->>>>>>> c20f9cc4
                 }
               }
             ],
-            "responses": {
+            responses: {
               "200": {
-                "description": "Success"
+                description: "Success"
               }
             },
-            "tags": [
-              "QueryParamsSwaggerController"
-            ]
+            tags: ["QueryParamsSwaggerController"]
           }
         }
       },
-<<<<<<< HEAD
-      "tags": [
-=======
       tags: [
->>>>>>> c20f9cc4
         {
-          "name": "QueryParamsSwaggerController"
+          name: "QueryParamsSwaggerController"
         }
       ]
     });
