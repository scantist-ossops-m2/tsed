import {BeforeRoutesInit, Configuration, InjectorService, Module, OnReady, PlatformApplication} from "@tsed/common";
import * as Express from "express";
import * as Fs from "fs";
import {join} from "path";
import {SwaggerSettings} from "./interfaces";
import {cssMiddleware} from "./middlewares/cssMiddleware";
import {indexMiddleware} from "./middlewares/indexMiddleware";
import {jsMiddleware} from "./middlewares/jsMiddleware";
import {redirectMiddleware} from "./middlewares/redirectMiddleware";
import {SwaggerService} from "./services/SwaggerService";

const swaggerUiPath = require("swagger-ui-dist").absolutePath();

@Module()
export class SwaggerModule implements BeforeRoutesInit, OnReady {
  private loaded = false;

  constructor(
    private injector: InjectorService,
    private swaggerService: SwaggerService,
    @Configuration() private configuration: Configuration,
    private platformApplication: PlatformApplication
  ) {
  }

  get settings() {
<<<<<<< HEAD
    return ([] as SwaggerSettings[])
      .concat(this.configuration.get<SwaggerSettings[]>("swagger"))
      .filter(o => !!o);
=======
    return ([] as SwaggerSettings[]).concat(this.configuration.get<SwaggerSettings[]>("swagger")).filter((o) => !!o);
>>>>>>> 0de5a4ea
  }

  /**
   *
   */
  $beforeRoutesInit() {
    if (this.loaded) {
      return;
    }

    const urls: any[] = this.getUrls();

    this.settings.forEach((conf: SwaggerSettings) => {
      const {path = "/"} = conf;

      this.platformApplication.get(path, redirectMiddleware(path));
      this.platformApplication.use(path, this.createRouter(conf, urls));
    });

    this.loaded = true;
  }

  $onRoutesInit() {
    this.settings.forEach((conf) => {
      const {outFile} = conf;
      const spec = this.swaggerService.getOpenAPISpec(conf);

      if (outFile) {
        Fs.writeFileSync(outFile, JSON.stringify(spec, null, 2));
      }
    });
  }

  $onReady() {
    const {httpsPort, httpPort} = this.configuration;

    const displayLog = (host: any) => {
      this.settings.forEach((conf) => {
        const {path = "/", doc} = conf;
        const url = typeof host.port === "number" ? `${host.protocol}://${host.address}:${host.port}` : "";

        this.injector.logger.info(`[${doc || "default"}] Swagger JSON is available on ${url}${path}/swagger.json`);
        this.injector.logger.info(`[${doc || "default"}] Swagger UI is available on ${url}${path}/`);
      });
    };

    if (httpsPort) {
      const host = this.configuration.getHttpsPort();
      displayLog({protocol: "https", ...host});
    } else if (httpPort) {
      const host = this.configuration.getHttpPort();
      displayLog({protocol: "http", ...host});
    }
  }

  private getUrls() {
    return this.settings.reduce((acc: any[], conf) => {
      const {path = "/", fileName = "swagger.json", doc, hidden} = conf;
      if (!hidden) {
        acc.push({url: `${path}/${fileName}`, name: doc || path});
      }

      return acc;
    }, []);
  }

  /**
   *
   * @param conf
   * @param urls
   */
  private createRouter(conf: SwaggerSettings, urls: string[]) {
    const {cssPath, jsPath, viewPath = join(__dirname, "../views/index.ejs")} = conf;
    const router = Express.Router();

    router.get("/swagger.json", this.middlewareSwaggerJson(conf));

    if (viewPath) {
      if (cssPath) {
        router.get("/main.css", cssMiddleware(cssPath));
      }

      if (jsPath) {
        router.get("/main.js", jsMiddleware(jsPath));
      }

      router.get("/", indexMiddleware(viewPath, {urls, ...conf}));
      router.use(Express.static(swaggerUiPath));
    }

    return router;
  }

  private middlewareSwaggerJson(conf: SwaggerSettings) {
    return (req: any, res: any) => {
      res.status(200).json(this.swaggerService.getOpenAPISpec(conf));
    };
  }
}<|MERGE_RESOLUTION|>--- conflicted
+++ resolved
@@ -20,17 +20,10 @@
     private swaggerService: SwaggerService,
     @Configuration() private configuration: Configuration,
     private platformApplication: PlatformApplication
-  ) {
-  }
+  ) {}
 
   get settings() {
-<<<<<<< HEAD
-    return ([] as SwaggerSettings[])
-      .concat(this.configuration.get<SwaggerSettings[]>("swagger"))
-      .filter(o => !!o);
-=======
     return ([] as SwaggerSettings[]).concat(this.configuration.get<SwaggerSettings[]>("swagger")).filter((o) => !!o);
->>>>>>> 0de5a4ea
   }
 
   /**
