--- conflicted
+++ resolved
@@ -1,10 +1,6 @@
 {
   "name": "@tsed/agenda",
-<<<<<<< HEAD
   "version": "7.0.0-beta.17",
-=======
-  "version": "6.128.1",
->>>>>>> 81d94cb8
   "description": "Agenda package for Ts.ED framework",
   "source": "./src/index.ts",
   "main": "./lib/cjs/index.js",
@@ -33,15 +29,9 @@
   },
   "private": false,
   "devDependencies": {
-<<<<<<< HEAD
     "@tsed/common": "7.0.0-beta.17",
     "@tsed/core": "7.0.0-beta.17",
     "@tsed/di": "7.0.0-beta.17",
-=======
-    "@tsed/common": "6.128.1",
-    "@tsed/core": "6.128.1",
-    "@tsed/di": "6.128.1",
->>>>>>> 81d94cb8
     "agenda": "^4.1.3"
   },
   "peerDependencies": {
