--- conflicted
+++ resolved
@@ -1,10 +1,6 @@
 {
   "name": "@tsed/event-emitter",
-<<<<<<< HEAD
   "version": "7.0.0-beta.13",
-=======
-  "version": "6.117.0",
->>>>>>> f5b918a9
   "description": "EventEmitter package for Ts.ED framework",
   "contributors": [
     {
@@ -33,15 +29,9 @@
   },
   "private": false,
   "devDependencies": {
-<<<<<<< HEAD
     "@tsed/common": "7.0.0-beta.13",
     "@tsed/core": "7.0.0-beta.13",
     "@tsed/di": "7.0.0-beta.13",
-=======
-    "@tsed/common": "6.117.0",
-    "@tsed/core": "6.117.0",
-    "@tsed/di": "6.117.0",
->>>>>>> f5b918a9
     "eventemitter2": "^6.4.4"
   },
   "peerDependencies": {
