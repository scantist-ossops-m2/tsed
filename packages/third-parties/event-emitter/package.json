{
  "name": "@tsed/event-emitter",
<<<<<<< HEAD
  "version": "7.0.0-beta.8",
=======
  "version": "6.113.0",
>>>>>>> edc607ca
  "description": "EventEmitter package for Ts.ED framework",
  "contributors": [
    {
      "name": "Oliver Christen"
    }
  ],
  "source": "./src/index.ts",
  "main": "./lib/cjs/index.js",
  "module": "./lib/esm/index.js",
  "typings": "./lib/types/index.d.ts",
  "exports": {
    "types": "./lib/types/index.d.ts",
    "import": "./lib/esm/index.js",
    "require": "./lib/cjs/index.js",
    "default": "./lib/esm/index.js"
  },
  "scripts": {
    "build": "yarn barrels && yarn run build:esm && yarn run build:cjs",
    "build:cjs": "tsc --build tsconfig.compile.json",
    "build:esm": "tsc --build tsconfig.compile.esm.json",
    "barrels": "yarn barrelsby --delete -d ./src -e \"\\.spec\\.ts\" -e \"__mock__\" -e \".benchmark.ts\"",
    "test": "cross-env NODE_ENV=test nyc mocha"
  },
  "dependencies": {
    "tslib": "2.3.1"
  },
  "private": false,
  "devDependencies": {
<<<<<<< HEAD
    "@tsed/common": "7.0.0-beta.8",
    "@tsed/core": "7.0.0-beta.8",
    "@tsed/di": "7.0.0-beta.8",
=======
    "@tsed/common": "6.113.0",
    "@tsed/core": "6.113.0",
    "@tsed/di": "6.113.0",
>>>>>>> edc607ca
    "eventemitter2": "^6.4.4"
  },
  "peerDependencies": {
    "eventemitter2": "^6.4.4"
  }
}<|MERGE_RESOLUTION|>--- conflicted
+++ resolved
@@ -1,10 +1,6 @@
 {
   "name": "@tsed/event-emitter",
-<<<<<<< HEAD
-  "version": "7.0.0-beta.8",
-=======
-  "version": "6.113.0",
->>>>>>> edc607ca
+  "version": "7.0.0-beta.7",
   "description": "EventEmitter package for Ts.ED framework",
   "contributors": [
     {
@@ -33,15 +29,9 @@
   },
   "private": false,
   "devDependencies": {
-<<<<<<< HEAD
-    "@tsed/common": "7.0.0-beta.8",
-    "@tsed/core": "7.0.0-beta.8",
-    "@tsed/di": "7.0.0-beta.8",
-=======
-    "@tsed/common": "6.113.0",
-    "@tsed/core": "6.113.0",
-    "@tsed/di": "6.113.0",
->>>>>>> edc607ca
+    "@tsed/common": "7.0.0-beta.7",
+    "@tsed/core": "7.0.0-beta.7",
+    "@tsed/di": "7.0.0-beta.7",
     "eventemitter2": "^6.4.4"
   },
   "peerDependencies": {
