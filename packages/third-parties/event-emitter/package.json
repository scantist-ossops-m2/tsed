{
  "name": "@tsed/event-emitter",
<<<<<<< HEAD
  "version": "6.118.0-rc.1",
=======
  "version": "6.119.1",
>>>>>>> c1d69506
  "description": "EventEmitter package for Ts.ED framework",
  "contributors": [
    {
      "name": "Oliver Christen"
    }
  ],
  "source": "./src/index.ts",
  "main": "./lib/cjs/index.js",
  "module": "./lib/esm/index.js",
  "typings": "./lib/types/index.d.ts",
  "exports": {
    "types": "./lib/types/index.d.ts",
    "import": "./lib/esm/index.js",
    "require": "./lib/cjs/index.js",
    "default": "./lib/esm/index.js"
  },
  "scripts": {
    "build": "yarn barrels && yarn run build:esm && yarn run build:cjs",
    "build:cjs": "tsc --build tsconfig.compile.json",
    "build:esm": "tsc --build tsconfig.compile.esm.json",
    "barrels": "yarn barrelsby --delete -d ./src -e \"\\.spec\\.ts\" -e \"__mock__\" -e \".benchmark.ts\"",
    "test": "cross-env NODE_ENV=test yarn jest --max-workers=2"
  },
  "dependencies": {
    "tslib": "2.4.0"
  },
  "private": false,
  "devDependencies": {
<<<<<<< HEAD
    "@tsed/common": "6.118.0-rc.1",
    "@tsed/core": "6.118.0-rc.1",
    "@tsed/di": "6.118.0-rc.1",
=======
    "@tsed/common": "6.119.1",
    "@tsed/core": "6.119.1",
    "@tsed/di": "6.119.1",
>>>>>>> c1d69506
    "eventemitter2": "^6.4.4"
  },
  "peerDependencies": {
    "eventemitter2": "^6.4.4"
  }
}<|MERGE_RESOLUTION|>--- conflicted
+++ resolved
@@ -1,10 +1,6 @@
 {
   "name": "@tsed/event-emitter",
-<<<<<<< HEAD
-  "version": "6.118.0-rc.1",
-=======
   "version": "6.119.1",
->>>>>>> c1d69506
   "description": "EventEmitter package for Ts.ED framework",
   "contributors": [
     {
@@ -33,15 +29,9 @@
   },
   "private": false,
   "devDependencies": {
-<<<<<<< HEAD
-    "@tsed/common": "6.118.0-rc.1",
-    "@tsed/core": "6.118.0-rc.1",
-    "@tsed/di": "6.118.0-rc.1",
-=======
     "@tsed/common": "6.119.1",
     "@tsed/core": "6.119.1",
     "@tsed/di": "6.119.1",
->>>>>>> c1d69506
     "eventemitter2": "^6.4.4"
   },
   "peerDependencies": {
