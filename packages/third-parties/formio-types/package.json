{
  "name": "@tsed/formio-types",
<<<<<<< HEAD
  "version": "7.35.0-beta.4",
=======
  "version": "7.34.8",
>>>>>>> eed91ec7
  "description": "Formio types definition package for Ts.ED framework",
  "private": false,
  "keywords": [
    "Formio",
    "Ts.ED",
    "tsed",
    "TypeScript",
    "decorators",
    "express"
  ],
  "source": "./src/index.ts",
  "main": "./lib/cjs/index.js",
  "module": "./lib/esm/index.js",
  "typings": "./lib/types/index.d.ts",
  "exports": {
    "types": "./lib/types/index.d.ts",
    "import": "./lib/esm/index.js",
    "require": "./lib/cjs/index.js",
    "default": "./lib/esm/index.js"
  },
  "scripts": {
    "build": "yarn barrels && yarn build:ts",
    "barrels": "yarn barrelsby --delete -d ./src -e \"\\.spec\\.ts\" -e \"__mock__\" -e \".benchmark.ts\"",
    "start": "ts-node test/app/index.ts",
    "build:ts": "tsc --build tsconfig.json && tsc --build tsconfig.esm.json",
    "lint": "eslint '**/*.{ts,js}'",
    "lint:fix": "eslint '**/*.{ts,js}' --fix"
  },
  "dependencies": {
    "tslib": "2.5.0"
  },
  "peerDependencies": {
    "formiojs": ">=4.0.0"
  },
  "devDependencies": {
<<<<<<< HEAD
    "@tsed/eslint": "7.35.0-beta.4",
    "@tsed/typescript": "7.35.0-beta.4",
=======
    "@tsed/eslint": "7.34.8",
    "@tsed/typescript": "7.34.8",
>>>>>>> eed91ec7
    "eslint": "^8.12.0"
  }
}<|MERGE_RESOLUTION|>--- conflicted
+++ resolved
@@ -1,10 +1,6 @@
 {
   "name": "@tsed/formio-types",
-<<<<<<< HEAD
-  "version": "7.35.0-beta.4",
-=======
   "version": "7.34.8",
->>>>>>> eed91ec7
   "description": "Formio types definition package for Ts.ED framework",
   "private": false,
   "keywords": [
@@ -40,13 +36,8 @@
     "formiojs": ">=4.0.0"
   },
   "devDependencies": {
-<<<<<<< HEAD
-    "@tsed/eslint": "7.35.0-beta.4",
-    "@tsed/typescript": "7.35.0-beta.4",
-=======
     "@tsed/eslint": "7.34.8",
     "@tsed/typescript": "7.34.8",
->>>>>>> eed91ec7
     "eslint": "^8.12.0"
   }
 }