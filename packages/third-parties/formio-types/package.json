--- conflicted
+++ resolved
@@ -1,10 +1,6 @@
 {
   "name": "@tsed/formio-types",
-<<<<<<< HEAD
-  "version": "6.118.0-rc.1",
-=======
   "version": "6.119.1",
->>>>>>> c1d69506
   "description": "Formio types definition package for Ts.ED framework",
   "private": false,
   "keywords": [
