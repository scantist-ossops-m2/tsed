--- conflicted
+++ resolved
@@ -1,10 +1,6 @@
 {
   "name": "@tsed/formio",
-<<<<<<< HEAD
   "version": "7.0.0-rc.5",
-=======
-  "version": "6.132.0",
->>>>>>> 70a88fe7
   "description": "Formio package for Ts.ED framework",
   "private": false,
   "keywords": [
@@ -34,7 +30,6 @@
     "test": "cross-env NODE_ENV=test yarn jest --max-workers=2"
   },
   "dependencies": {
-<<<<<<< HEAD
     "@tsed/formio-types": "7.0.0-rc.5",
     "tslib": "2.4.0"
   },
@@ -43,16 +38,6 @@
     "@tsed/core": "7.0.0-rc.5",
     "@tsed/di": "7.0.0-rc.5",
     "@tsed/mongoose": "7.0.0-rc.5",
-=======
-    "@tsed/formio-types": "6.132.0",
-    "tslib": "2.4.0"
-  },
-  "devDependencies": {
-    "@tsed/common": "6.132.0",
-    "@tsed/core": "6.132.0",
-    "@tsed/di": "6.132.0",
-    "@tsed/mongoose": "6.132.0",
->>>>>>> 70a88fe7
     "@types/async": "3.2.12",
     "express": "^4.17.1",
     "formio": "^2.0.0",
@@ -60,11 +45,7 @@
     "mongoose": "^6.1.7"
   },
   "peerDependencies": {
-<<<<<<< HEAD
     "@tsed/common": "^7.0.0-rc.5",
-=======
-    "@tsed/common": "^6.132.0",
->>>>>>> 70a88fe7
     "express": "^4.17.1",
     "formio": "^2.0.0",
     "lodash": "^4.17.21",
