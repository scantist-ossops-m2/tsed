{
  "name": "@tsed/formio",
<<<<<<< HEAD
  "version": "7.35.0-beta.4",
=======
  "version": "7.34.8",
>>>>>>> eed91ec7
  "description": "Formio package for Ts.ED framework",
  "private": false,
  "keywords": [
    "Formio",
    "Ts.ED",
    "tsed",
    "TypeScript",
    "decorators",
    "express"
  ],
  "source": "./src/index.ts",
  "main": "./lib/cjs/index.js",
  "module": "./lib/esm/index.js",
  "typings": "./lib/types/index.d.ts",
  "exports": {
    "types": "./lib/types/index.d.ts",
    "import": "./lib/esm/index.js",
    "require": "./lib/cjs/index.js",
    "default": "./lib/esm/index.js"
  },
  "scripts": {
    "build": "yarn barrels && yarn build:ts",
    "barrels": "yarn barrelsby --delete -d ./src -e \"\\.spec\\.ts\" -e \"__mock__\" -e \".benchmark.ts\"",
    "start": "ts-node test/app/index.ts",
    "test": "cross-env NODE_ENV=test yarn jest --max-workers=2 && jest-coverage-thresholds-bumper",
    "build:ts": "tsc --build tsconfig.json && tsc --build tsconfig.esm.json",
    "lint": "eslint '**/*.{ts,js}'",
    "lint:fix": "eslint '**/*.{ts,js}' --fix"
  },
  "dependencies": {
<<<<<<< HEAD
    "@tsed/formio-types": "7.35.0-beta.4",
    "@tsed/normalize-path": "7.35.0-beta.4",
    "tslib": "2.5.0"
  },
  "devDependencies": {
    "@tsed/common": "7.35.0-beta.4",
    "@tsed/core": "7.35.0-beta.4",
    "@tsed/di": "7.35.0-beta.4",
    "@tsed/eslint": "7.35.0-beta.4",
    "@tsed/mongoose": "7.35.0-beta.4",
    "@tsed/typescript": "7.35.0-beta.4",
=======
    "@tsed/formio-types": "7.34.8",
    "@tsed/normalize-path": "7.34.8",
    "tslib": "2.5.0"
  },
  "devDependencies": {
    "@tsed/common": "7.34.8",
    "@tsed/core": "7.34.8",
    "@tsed/di": "7.34.8",
    "@tsed/eslint": "7.34.8",
    "@tsed/mongoose": "7.34.8",
    "@tsed/typescript": "7.34.8",
>>>>>>> eed91ec7
    "@types/async": "3.2.15",
    "eslint": "^8.12.0",
    "express": "^4.17.1",
    "formio": "^2.0.0",
    "mongodb": "*",
    "mongoose": "^6.1.7"
  },
  "peerDependencies": {
<<<<<<< HEAD
    "@tsed/common": "^7.35.0-beta.4",
=======
    "@tsed/common": "^7.34.8",
>>>>>>> eed91ec7
    "express": "^4.17.1",
    "formio": "^2.0.0",
    "lodash": "^4.17.21",
    "mongodb": "*",
    "mongoose": "^6.1.7"
  },
  "peerDependenciesMeta": {
    "@tsed/common": {
      "optional": false
    }
  }
}<|MERGE_RESOLUTION|>--- conflicted
+++ resolved
@@ -1,10 +1,6 @@
 {
   "name": "@tsed/formio",
-<<<<<<< HEAD
-  "version": "7.35.0-beta.4",
-=======
   "version": "7.34.8",
->>>>>>> eed91ec7
   "description": "Formio package for Ts.ED framework",
   "private": false,
   "keywords": [
@@ -35,19 +31,6 @@
     "lint:fix": "eslint '**/*.{ts,js}' --fix"
   },
   "dependencies": {
-<<<<<<< HEAD
-    "@tsed/formio-types": "7.35.0-beta.4",
-    "@tsed/normalize-path": "7.35.0-beta.4",
-    "tslib": "2.5.0"
-  },
-  "devDependencies": {
-    "@tsed/common": "7.35.0-beta.4",
-    "@tsed/core": "7.35.0-beta.4",
-    "@tsed/di": "7.35.0-beta.4",
-    "@tsed/eslint": "7.35.0-beta.4",
-    "@tsed/mongoose": "7.35.0-beta.4",
-    "@tsed/typescript": "7.35.0-beta.4",
-=======
     "@tsed/formio-types": "7.34.8",
     "@tsed/normalize-path": "7.34.8",
     "tslib": "2.5.0"
@@ -59,7 +42,6 @@
     "@tsed/eslint": "7.34.8",
     "@tsed/mongoose": "7.34.8",
     "@tsed/typescript": "7.34.8",
->>>>>>> eed91ec7
     "@types/async": "3.2.15",
     "eslint": "^8.12.0",
     "express": "^4.17.1",
@@ -68,11 +50,7 @@
     "mongoose": "^6.1.7"
   },
   "peerDependencies": {
-<<<<<<< HEAD
-    "@tsed/common": "^7.35.0-beta.4",
-=======
     "@tsed/common": "^7.34.8",
->>>>>>> eed91ec7
     "express": "^4.17.1",
     "formio": "^2.0.0",
     "lodash": "^4.17.21",
