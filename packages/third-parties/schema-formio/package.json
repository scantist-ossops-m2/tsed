{
  "name": "@tsed/schema-formio",
<<<<<<< HEAD
  "version": "7.0.0-rc.5",
=======
  "version": "6.132.0",
>>>>>>> 70a88fe7
  "description": "Transform Ts.ED Schema & JsonSchema to a valid Formio schema",
  "private": false,
  "source": "./src/index.ts",
  "main": "./lib/cjs/index.js",
  "module": "./lib/esm/index.js",
  "typings": "./lib/types/index.d.ts",
  "exports": {
    "types": "./lib/types/index.d.ts",
    "import": "./lib/esm/index.js",
    "require": "./lib/cjs/index.js",
    "default": "./lib/esm/index.js"
  },
  "scripts": {
    "build": "yarn barrels && yarn run build:esm && yarn run build:cjs",
    "build:cjs": "tsc --build tsconfig.compile.json",
    "build:esm": "tsc --build tsconfig.compile.esm.json",
    "barrels": "yarn barrelsby --delete -d ./src -e \"\\.spec\\.ts\" -e \"__mock__\" -e \".benchmark.ts\"",
    "test": "cross-env NODE_ENV=test jest"
  },
  "keywords": [
    "TypeScript",
    "decorators",
    "models",
    "json",
    "schema",
    "JsonSchema",
    "formio",
    "class",
    "classes",
    "tsed"
  ],
  "dependencies": {
<<<<<<< HEAD
    "@tsed/formio-types": "7.0.0-rc.5",
=======
    "@tsed/formio-types": "6.132.0",
>>>>>>> 70a88fe7
    "change-case": "4.1.2",
    "tslib": "2.4.0"
  },
  "devDependencies": {
<<<<<<< HEAD
    "@tsed/core": "7.0.0-rc.5",
    "@tsed/openspec": "7.0.0-rc.5",
    "@tsed/schema": "7.0.0-rc.5"
  },
  "peerDependencies": {
    "@tsed/core": "^7.0.0-rc.5",
    "@tsed/openspec": "^7.0.0-rc.5",
    "@tsed/schema": "^7.0.0-rc.5",
=======
    "@tsed/core": "6.132.0",
    "@tsed/openspec": "6.132.0",
    "@tsed/schema": "6.132.0"
  },
  "peerDependencies": {
    "@tsed/core": "^6.132.0",
    "@tsed/openspec": "^6.132.0",
    "@tsed/schema": "^6.132.0",
>>>>>>> 70a88fe7
    "formiojs": ">=4.0.0",
    "lodash": ">=4.0.0",
    "moment": ">=2.0.0"
  },
  "peerDependenciesMeta": {
    "@tsed/core": {
      "optional": false
    },
    "@tsed/openspec": {
      "optional": false
    },
    "@tsed/schema": {
      "optional": false
    },
    "formiojs": {
      "optional": false
    },
    "lodash": {
      "optional": false
    },
    "moment": {
      "optional": false
    }
  }
}<|MERGE_RESOLUTION|>--- conflicted
+++ resolved
@@ -1,10 +1,6 @@
 {
   "name": "@tsed/schema-formio",
-<<<<<<< HEAD
   "version": "7.0.0-rc.5",
-=======
-  "version": "6.132.0",
->>>>>>> 70a88fe7
   "description": "Transform Ts.ED Schema & JsonSchema to a valid Formio schema",
   "private": false,
   "source": "./src/index.ts",
@@ -37,16 +33,11 @@
     "tsed"
   ],
   "dependencies": {
-<<<<<<< HEAD
     "@tsed/formio-types": "7.0.0-rc.5",
-=======
-    "@tsed/formio-types": "6.132.0",
->>>>>>> 70a88fe7
     "change-case": "4.1.2",
     "tslib": "2.4.0"
   },
   "devDependencies": {
-<<<<<<< HEAD
     "@tsed/core": "7.0.0-rc.5",
     "@tsed/openspec": "7.0.0-rc.5",
     "@tsed/schema": "7.0.0-rc.5"
@@ -55,16 +46,6 @@
     "@tsed/core": "^7.0.0-rc.5",
     "@tsed/openspec": "^7.0.0-rc.5",
     "@tsed/schema": "^7.0.0-rc.5",
-=======
-    "@tsed/core": "6.132.0",
-    "@tsed/openspec": "6.132.0",
-    "@tsed/schema": "6.132.0"
-  },
-  "peerDependencies": {
-    "@tsed/core": "^6.132.0",
-    "@tsed/openspec": "^6.132.0",
-    "@tsed/schema": "^6.132.0",
->>>>>>> 70a88fe7
     "formiojs": ">=4.0.0",
     "lodash": ">=4.0.0",
     "moment": ">=2.0.0"
