--- conflicted
+++ resolved
@@ -1,10 +1,6 @@
 {
   "name": "@tsed/seq",
-<<<<<<< HEAD
-  "version": "6.118.0-rc.1",
-=======
   "version": "6.119.1",
->>>>>>> c1d69506
   "description": "Seq package for Ts.ED framework",
   "private": false,
   "author": {
@@ -38,19 +34,6 @@
     "tslib": "2.4.0"
   },
   "devDependencies": {
-<<<<<<< HEAD
-    "@tsed/common": "6.118.0-rc.1",
-    "@tsed/core": "6.118.0-rc.1"
-  },
-  "peerDependencies": {
-    "@tsed/common": "^6.118.0-rc.1",
-    "@tsed/core": "^6.118.0-rc.1",
-    "@tsed/di": "^6.118.0-rc.1",
-    "@tsed/json-mapper": "^6.118.0-rc.1",
-    "@tsed/logger": ">=6.2.0",
-    "@tsed/openspec": "^6.118.0-rc.1",
-    "@tsed/schema": "^6.118.0-rc.1"
-=======
     "@tsed/common": "6.119.1",
     "@tsed/core": "6.119.1"
   },
@@ -62,7 +45,6 @@
     "@tsed/logger": ">=6.2.0",
     "@tsed/openspec": "^6.119.1",
     "@tsed/schema": "^6.119.1"
->>>>>>> c1d69506
   },
   "publishConfig": {
     "tag": "deprecated"
