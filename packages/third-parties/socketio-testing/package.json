--- conflicted
+++ resolved
@@ -1,10 +1,6 @@
 {
   "name": "@tsed/socketio-testing",
-<<<<<<< HEAD
   "version": "7.0.0-beta.4",
-=======
-  "version": "6.112.0",
->>>>>>> e5191629
   "description": "Socket.io testing package for Ts.ED framework",
   "private": false,
   "source": "./src/index.ts",
@@ -27,7 +23,6 @@
     "tslib": "2.3.1"
   },
   "devDependencies": {
-<<<<<<< HEAD
     "@tsed/common": "7.0.0-beta.4",
     "@tsed/di": "7.0.0-beta.4",
     "socket.io-client": "^4.1.2"
@@ -37,17 +32,6 @@
     "@tsed/core": "^7.0.0-beta.4",
     "@tsed/di": "^7.0.0-beta.4",
     "@tsed/socketio": "^7.0.0-beta.4",
-=======
-    "@tsed/common": "6.112.0",
-    "@tsed/di": "6.112.0",
-    "socket.io-client": "^4.1.2"
-  },
-  "peerDependencies": {
-    "@tsed/common": "^6.112.0",
-    "@tsed/core": "^6.112.0",
-    "@tsed/di": "^6.112.0",
-    "@tsed/socketio": "^6.112.0",
->>>>>>> e5191629
     "socket.io-client": "^4.0.1"
   }
 }