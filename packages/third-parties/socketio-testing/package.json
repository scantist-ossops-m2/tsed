{
  "name": "@tsed/socketio-testing",
<<<<<<< HEAD
  "version": "7.0.0-beta.13",
=======
  "version": "6.117.0",
>>>>>>> f5b918a9
  "description": "Socket.io testing package for Ts.ED framework",
  "private": false,
  "source": "./src/index.ts",
  "main": "./lib/cjs/index.js",
  "module": "./lib/esm/index.js",
  "typings": "./lib/types/index.d.ts",
  "exports": {
    "types": "./lib/types/index.d.ts",
    "import": "./lib/esm/index.js",
    "require": "./lib/cjs/index.js",
    "default": "./lib/esm/index.js"
  },
  "scripts": {
    "build": "yarn run build:esm && yarn run build:cjs",
    "build:cjs": "tsc --build tsconfig.compile.json",
    "build:esm": "tsc --build tsconfig.compile.esm.json",
    "start": "ts-node -r tsconfig-paths/register test/app/index.ts"
  },
  "dependencies": {
    "tslib": "2.4.0"
  },
  "devDependencies": {
<<<<<<< HEAD
    "@tsed/common": "7.0.0-beta.13",
    "@tsed/di": "7.0.0-beta.13",
    "socket.io-client": "^4.1.2"
  },
  "peerDependencies": {
    "@tsed/common": "^7.0.0-beta.13",
    "@tsed/core": "^7.0.0-beta.13",
    "@tsed/di": "^7.0.0-beta.13",
    "@tsed/socketio": "^7.0.0-beta.13",
=======
    "@tsed/common": "6.117.0",
    "@tsed/di": "6.117.0",
    "socket.io-client": "^4.1.2"
  },
  "peerDependencies": {
    "@tsed/common": "^6.117.0",
    "@tsed/core": "^6.117.0",
    "@tsed/di": "^6.117.0",
    "@tsed/socketio": "^6.117.0",
>>>>>>> f5b918a9
    "socket.io-client": "^4.0.1"
  }
}<|MERGE_RESOLUTION|>--- conflicted
+++ resolved
@@ -1,10 +1,6 @@
 {
   "name": "@tsed/socketio-testing",
-<<<<<<< HEAD
   "version": "7.0.0-beta.13",
-=======
-  "version": "6.117.0",
->>>>>>> f5b918a9
   "description": "Socket.io testing package for Ts.ED framework",
   "private": false,
   "source": "./src/index.ts",
@@ -27,7 +23,6 @@
     "tslib": "2.4.0"
   },
   "devDependencies": {
-<<<<<<< HEAD
     "@tsed/common": "7.0.0-beta.13",
     "@tsed/di": "7.0.0-beta.13",
     "socket.io-client": "^4.1.2"
@@ -37,17 +32,6 @@
     "@tsed/core": "^7.0.0-beta.13",
     "@tsed/di": "^7.0.0-beta.13",
     "@tsed/socketio": "^7.0.0-beta.13",
-=======
-    "@tsed/common": "6.117.0",
-    "@tsed/di": "6.117.0",
-    "socket.io-client": "^4.1.2"
-  },
-  "peerDependencies": {
-    "@tsed/common": "^6.117.0",
-    "@tsed/core": "^6.117.0",
-    "@tsed/di": "^6.117.0",
-    "@tsed/socketio": "^6.117.0",
->>>>>>> f5b918a9
     "socket.io-client": "^4.0.1"
   }
 }