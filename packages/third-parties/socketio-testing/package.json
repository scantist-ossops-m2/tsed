--- conflicted
+++ resolved
@@ -1,10 +1,6 @@
 {
   "name": "@tsed/socketio-testing",
-<<<<<<< HEAD
-  "version": "7.0.0-beta.8",
-=======
-  "version": "6.113.0",
->>>>>>> edc607ca
+  "version": "7.0.0-beta.7",
   "description": "Socket.io testing package for Ts.ED framework",
   "private": false,
   "source": "./src/index.ts",
@@ -27,27 +23,15 @@
     "tslib": "2.3.1"
   },
   "devDependencies": {
-<<<<<<< HEAD
-    "@tsed/common": "7.0.0-beta.8",
-    "@tsed/di": "7.0.0-beta.8",
+    "@tsed/common": "7.0.0-beta.7",
+    "@tsed/di": "7.0.0-beta.7",
     "socket.io-client": "^4.1.2"
   },
   "peerDependencies": {
-    "@tsed/common": "^7.0.0-beta.8",
-    "@tsed/core": "^7.0.0-beta.8",
-    "@tsed/di": "^7.0.0-beta.8",
-    "@tsed/socketio": "^7.0.0-beta.8",
-=======
-    "@tsed/common": "6.113.0",
-    "@tsed/di": "6.113.0",
-    "socket.io-client": "^4.1.2"
-  },
-  "peerDependencies": {
-    "@tsed/common": "^6.113.0",
-    "@tsed/core": "^6.113.0",
-    "@tsed/di": "^6.113.0",
-    "@tsed/socketio": "^6.113.0",
->>>>>>> edc607ca
+    "@tsed/common": "^7.0.0-beta.7",
+    "@tsed/core": "^7.0.0-beta.7",
+    "@tsed/di": "^7.0.0-beta.7",
+    "@tsed/socketio": "^7.0.0-beta.7",
     "socket.io-client": "^4.0.1"
   }
 }