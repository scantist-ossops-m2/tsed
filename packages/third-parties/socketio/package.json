{
  "name": "@tsed/socketio",
<<<<<<< HEAD
  "version": "7.0.0-beta.13",
=======
  "version": "6.117.0",
>>>>>>> f5b918a9
  "description": "Socket.io package for Ts.ED framework",
  "private": false,
  "keywords": [
    "tsed",
    "socket.io",
    "socket",
    "server",
    "realtime"
  ],
  "source": "./src/index.ts",
  "main": "./lib/cjs/index.js",
  "module": "./lib/esm/index.js",
  "typings": "./lib/types/index.d.ts",
  "exports": {
    "types": "./lib/types/index.d.ts",
    "import": "./lib/esm/index.js",
    "require": "./lib/cjs/index.js",
    "default": "./lib/esm/index.js"
  },
  "scripts": {
    "build": "yarn barrels && yarn run build:esm && yarn run build:cjs",
    "build:cjs": "tsc --build tsconfig.compile.json",
    "build:esm": "tsc --build tsconfig.compile.esm.json",
    "barrels": "yarn barrelsby --delete -d ./src -e \"\\.spec\\.ts\" -e \"__mock__\" -e \".benchmark.ts\"",
    "start": "ts-node -r tsconfig-paths/register test/app/index.ts",
    "test": "cross-env NODE_ENV=test yarn jest --runInBand --testTimeout 10000"
  },
  "dependencies": {
    "tslib": "2.4.0"
  },
  "devDependencies": {
<<<<<<< HEAD
    "@tsed/common": "7.0.0-beta.13",
    "@tsed/core": "7.0.0-beta.13",
    "@tsed/di": "7.0.0-beta.13",
    "@tsed/json-mapper": "7.0.0-beta.13",
    "@tsed/openspec": "7.0.0-beta.13",
    "@tsed/platform-middlewares": "7.0.0-beta.13",
    "@tsed/schema": "7.0.0-beta.13",
=======
    "@tsed/common": "6.117.0",
    "@tsed/core": "6.117.0",
    "@tsed/di": "6.117.0",
    "@tsed/json-mapper": "6.117.0",
    "@tsed/openspec": "6.117.0",
    "@tsed/platform-middlewares": "6.117.0",
    "@tsed/schema": "6.117.0",
>>>>>>> f5b918a9
    "express": "^4.17.1",
    "socket.io": "4.4.1",
    "socket.io-client": "^4.1.2"
  },
  "peerDependencies": {
<<<<<<< HEAD
    "@tsed/di": "^7.0.0-beta.13",
    "@tsed/json-mapper": "^7.0.0-beta.13",
    "@tsed/logger": ">=6.1.1",
    "@tsed/platform-middlewares": "^7.0.0-beta.13",
    "@tsed/schema": "^7.0.0-beta.13",
=======
    "@tsed/di": "^6.117.0",
    "@tsed/json-mapper": "^6.117.0",
    "@tsed/logger": ">=6.2.0",
    "@tsed/platform-middlewares": "^6.117.0",
    "@tsed/schema": "^6.117.0",
>>>>>>> f5b918a9
    "socket.io": ">=4.0.0"
  },
  "peerDependenciesMeta": {
    "@tsed/di": {
      "optional": false
    },
    "@tsed/json-mapper": {
      "optional": false
    },
    "@tsed/platform-middlewares": {
      "optional": false
    },
    "@tsed/schema": {
      "optional": false
    }
  }
}<|MERGE_RESOLUTION|>--- conflicted
+++ resolved
@@ -1,10 +1,6 @@
 {
   "name": "@tsed/socketio",
-<<<<<<< HEAD
   "version": "7.0.0-beta.13",
-=======
-  "version": "6.117.0",
->>>>>>> f5b918a9
   "description": "Socket.io package for Ts.ED framework",
   "private": false,
   "keywords": [
@@ -36,7 +32,6 @@
     "tslib": "2.4.0"
   },
   "devDependencies": {
-<<<<<<< HEAD
     "@tsed/common": "7.0.0-beta.13",
     "@tsed/core": "7.0.0-beta.13",
     "@tsed/di": "7.0.0-beta.13",
@@ -44,33 +39,16 @@
     "@tsed/openspec": "7.0.0-beta.13",
     "@tsed/platform-middlewares": "7.0.0-beta.13",
     "@tsed/schema": "7.0.0-beta.13",
-=======
-    "@tsed/common": "6.117.0",
-    "@tsed/core": "6.117.0",
-    "@tsed/di": "6.117.0",
-    "@tsed/json-mapper": "6.117.0",
-    "@tsed/openspec": "6.117.0",
-    "@tsed/platform-middlewares": "6.117.0",
-    "@tsed/schema": "6.117.0",
->>>>>>> f5b918a9
     "express": "^4.17.1",
     "socket.io": "4.4.1",
     "socket.io-client": "^4.1.2"
   },
   "peerDependencies": {
-<<<<<<< HEAD
     "@tsed/di": "^7.0.0-beta.13",
     "@tsed/json-mapper": "^7.0.0-beta.13",
-    "@tsed/logger": ">=6.1.1",
+    "@tsed/logger": ">=6.2.0",
     "@tsed/platform-middlewares": "^7.0.0-beta.13",
     "@tsed/schema": "^7.0.0-beta.13",
-=======
-    "@tsed/di": "^6.117.0",
-    "@tsed/json-mapper": "^6.117.0",
-    "@tsed/logger": ">=6.2.0",
-    "@tsed/platform-middlewares": "^6.117.0",
-    "@tsed/schema": "^6.117.0",
->>>>>>> f5b918a9
     "socket.io": ">=4.0.0"
   },
   "peerDependenciesMeta": {
