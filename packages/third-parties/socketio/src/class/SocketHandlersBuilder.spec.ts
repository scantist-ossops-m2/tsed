--- conflicted
+++ resolved
@@ -7,7 +7,6 @@
 import {SocketReturnsTypes} from "../interfaces/SocketReturnsTypes";
 import {SocketHandlersBuilder} from "./SocketHandlersBuilder";
 import {SocketProviderMetadata} from "./SocketProviderMetadata";
-import {deserialize} from "@tsed/json-mapper";
 
 const metadata: any = {
   handlers: {
@@ -797,33 +796,14 @@
         args: ["any"]
       };
 
-<<<<<<< HEAD
-      const converterService = {
-        deserialize: Sinon.stub().returns("value")
-      };
-
-      const builder: any = new SocketHandlersBuilder(provider, {
-        settings: {
-          additionalProperties: true
-        }
-      } as any);
-=======
       const builder = new SocketHandlersBuilder(provider, PlatformTest.injector);
->>>>>>> c20f9cc4
 
       // @ts-ignore
       builder.deserialize({parameters} as any, scope as any);
 
-<<<<<<< HEAD
-      // expect(deserialize).to.have.been.calledWithExactly("any", {
-      //   type: String,
-      //   collectionType: Array
-      // });
-=======
       expect(scope).to.deep.eq({
         args: [["any"]]
       });
->>>>>>> c20f9cc4
     });
   });
 });