--- conflicted
+++ resolved
@@ -1,10 +1,6 @@
 {
   "name": "@tsed/stripe",
-<<<<<<< HEAD
   "version": "7.0.0-beta.4",
-=======
-  "version": "6.112.0",
->>>>>>> e5191629
   "description": "Stripe package for Ts.ED framework",
   "private": false,
   "keywords": [
@@ -37,7 +33,6 @@
     "tslib": "2.3.1"
   },
   "devDependencies": {
-<<<<<<< HEAD
     "@tsed/core": "7.0.0-beta.4",
     "@tsed/di": "7.0.0-beta.4",
     "@tsed/exceptions": "7.0.0-beta.4",
@@ -51,21 +46,6 @@
     "@tsed/platform-middlewares": "^7.0.0-beta.4",
     "@tsed/platform-params": "^7.0.0-beta.4",
     "@tsed/schema": "^7.0.0-beta.4",
-=======
-    "@tsed/core": "6.112.0",
-    "@tsed/di": "6.112.0",
-    "@tsed/exceptions": "6.112.0",
-    "@tsed/platform-middlewares": "6.112.0",
-    "@tsed/platform-params": "6.112.0",
-    "@tsed/schema": "6.112.0",
-    "stripe": "^8.129.0"
-  },
-  "peerDependencies": {
-    "@tsed/exceptions": "^6.112.0",
-    "@tsed/platform-middlewares": "^6.112.0",
-    "@tsed/platform-params": "^6.112.0",
-    "@tsed/schema": "^6.112.0",
->>>>>>> e5191629
     "@types/body-parser": "^1.19.0",
     "body-parser": "^1.19.0",
     "stripe": "^8.129.0"
