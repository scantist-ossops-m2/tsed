{
  "name": "@tsed/terminus",
<<<<<<< HEAD
  "version": "7.0.0-rc.5",
=======
  "version": "6.132.0",
>>>>>>> 70a88fe7
  "description": "Adds graceful shutdown and Kubernetes readiness / liveness checks for any HTTP applications.",
  "author": "Emilien Leroy <emilien1005@hotmail.fr>",
  "private": false,
  "source": "./src/index.ts",
  "main": "./lib/cjs/index.js",
  "module": "./lib/esm/index.js",
  "typings": "./lib/types/index.d.ts",
  "exports": {
    "types": "./lib/types/index.d.ts",
    "import": "./lib/esm/index.js",
    "require": "./lib/cjs/index.js",
    "default": "./lib/esm/index.js"
  },
  "scripts": {
    "build": "yarn barrels && yarn run build:esm && yarn run build:cjs",
    "build:cjs": "tsc --build tsconfig.compile.json",
    "build:esm": "tsc --build tsconfig.compile.esm.json",
    "barrels": "yarn barrelsby --delete -d ./src -e \"\\.spec\\.ts\" -e \"__mock__\" -e \".benchmark.ts\"",
    "start": "ts-node -r tsconfig-paths/register test/app/index.ts",
    "test": "cross-env NODE_ENV=test yarn jest --max-workers=2"
  },
  "dependencies": {
    "tslib": "2.4.0"
  },
  "devDependencies": {
    "@godaddy/terminus": "^4.7.1",
<<<<<<< HEAD
    "@tsed/core": "7.0.0-rc.5",
    "@tsed/di": "7.0.0-rc.5",
    "@tsed/schema": "7.0.0-rc.5"
  },
  "peerDependencies": {
    "@godaddy/terminus": "^4.7.1",
    "@tsed/core": "^7.0.0-rc.5",
    "@tsed/di": "^7.0.0-rc.5",
    "@tsed/schema": "^7.0.0-rc.5"
=======
    "@tsed/core": "6.132.0",
    "@tsed/di": "6.132.0",
    "@tsed/schema": "6.132.0"
  },
  "peerDependencies": {
    "@godaddy/terminus": "^4.7.1",
    "@tsed/core": "^6.132.0",
    "@tsed/di": "^6.132.0",
    "@tsed/schema": "^6.132.0"
>>>>>>> 70a88fe7
  },
  "peerDependenciesMeta": {
    "@godaddy/terminus": {
      "optional": false
    },
    "@tsed/core": {
      "optional": false
    },
    "@tsed/di": {
      "optional": false
    },
    "@tsed/schema": {
      "optional": false
    }
  }
}<|MERGE_RESOLUTION|>--- conflicted
+++ resolved
@@ -1,10 +1,6 @@
 {
   "name": "@tsed/terminus",
-<<<<<<< HEAD
   "version": "7.0.0-rc.5",
-=======
-  "version": "6.132.0",
->>>>>>> 70a88fe7
   "description": "Adds graceful shutdown and Kubernetes readiness / liveness checks for any HTTP applications.",
   "author": "Emilien Leroy <emilien1005@hotmail.fr>",
   "private": false,
@@ -31,7 +27,6 @@
   },
   "devDependencies": {
     "@godaddy/terminus": "^4.7.1",
-<<<<<<< HEAD
     "@tsed/core": "7.0.0-rc.5",
     "@tsed/di": "7.0.0-rc.5",
     "@tsed/schema": "7.0.0-rc.5"
@@ -41,17 +36,6 @@
     "@tsed/core": "^7.0.0-rc.5",
     "@tsed/di": "^7.0.0-rc.5",
     "@tsed/schema": "^7.0.0-rc.5"
-=======
-    "@tsed/core": "6.132.0",
-    "@tsed/di": "6.132.0",
-    "@tsed/schema": "6.132.0"
-  },
-  "peerDependencies": {
-    "@godaddy/terminus": "^4.7.1",
-    "@tsed/core": "^6.132.0",
-    "@tsed/di": "^6.132.0",
-    "@tsed/schema": "^6.132.0"
->>>>>>> 70a88fe7
   },
   "peerDependenciesMeta": {
     "@godaddy/terminus": {
