--- conflicted
+++ resolved
@@ -1,10 +1,6 @@
 {
   "name": "@tsed/terminus",
-<<<<<<< HEAD
   "version": "7.0.0-beta.4",
-=======
-  "version": "6.112.0",
->>>>>>> e5191629
   "description": "Adds graceful shutdown and Kubernetes readiness / liveness checks for any HTTP applications.",
   "author": "Emilien Leroy <emilien1005@hotmail.fr>",
   "private": false,
@@ -30,7 +26,6 @@
     "tslib": "2.3.1"
   },
   "devDependencies": {
-<<<<<<< HEAD
     "@tsed/core": "7.0.0-beta.4",
     "@tsed/di": "7.0.0-beta.4",
     "@tsed/schema": "7.0.0-beta.4"
@@ -39,16 +34,6 @@
     "@tsed/core": "^7.0.0-beta.4",
     "@tsed/di": "^7.0.0-beta.4",
     "@tsed/schema": "^7.0.0-beta.4"
-=======
-    "@tsed/core": "6.112.0",
-    "@tsed/di": "6.112.0",
-    "@tsed/schema": "6.112.0"
-  },
-  "peerDependencies": {
-    "@tsed/core": "^6.112.0",
-    "@tsed/di": "^6.112.0",
-    "@tsed/schema": "^6.112.0"
->>>>>>> e5191629
   },
   "peerDependenciesMeta": {
     "@tsed/core": {
