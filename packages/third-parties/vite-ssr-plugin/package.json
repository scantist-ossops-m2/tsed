{
  "name": "@tsed/vite-ssr-plugin",
<<<<<<< HEAD
  "version": "7.0.0-beta.17",
=======
  "version": "6.128.1",
>>>>>>> 81d94cb8
  "description": "Vite SSR plugin package for Ts.ED framework",
  "private": false,
  "contributors": [
    {
      "name": "romakita"
    }
  ],
  "source": "./src/index.ts",
  "main": "./lib/cjs/index.js",
  "module": "./lib/esm/index.js",
  "typings": "./lib/types/index.d.ts",
  "exports": {
    "types": "./lib/types/index.d.ts",
    "import": "./lib/esm/index.js",
    "require": "./lib/cjs/index.js",
    "default": "./lib/esm/index.js"
  },
  "scripts": {
    "build": "yarn barrels && yarn run build:esm && yarn run build:cjs",
    "build:cjs": "tsc --build tsconfig.compile.json",
    "build:esm": "tsc --build tsconfig.compile.esm.json",
    "barrels": "yarn barrelsby --delete -d ./src -e \"\\.spec\\.ts\" -e \"__mock__\" -e \".benchmark.ts\"",
    "test": "cross-env NODE_ENV=test yarn jest --max-workers=2"
  },
  "dependencies": {
    "sirv": ">=2.0.2"
  },
  "devDependencies": {
<<<<<<< HEAD
    "@tsed/common": "7.0.0-beta.17",
    "@tsed/core": "7.0.0-beta.17",
    "@tsed/di": "7.0.0-beta.17",
    "@tsed/exceptions": "7.0.0-beta.17",
=======
    "@tsed/common": "6.128.1",
    "@tsed/core": "6.128.1",
    "@tsed/di": "6.128.1",
    "@tsed/exceptions": "6.128.1",
>>>>>>> 81d94cb8
    "vite": "3.0.4",
    "vite-plugin-ssr": "0.4.12"
  },
  "peerDependencies": {
<<<<<<< HEAD
    "@tsed/common": "^7.0.0-beta.17",
=======
    "@tsed/common": "^6.128.1",
>>>>>>> 81d94cb8
    "vite": ">=3",
    "vite-plugin-ssr": ">=0.4.12"
  },
  "peerDependenciesMeta": {
    "@tsed/common": {
      "optional": false
    }
  }
}<|MERGE_RESOLUTION|>--- conflicted
+++ resolved
@@ -1,10 +1,6 @@
 {
   "name": "@tsed/vite-ssr-plugin",
-<<<<<<< HEAD
   "version": "7.0.0-beta.17",
-=======
-  "version": "6.128.1",
->>>>>>> 81d94cb8
   "description": "Vite SSR plugin package for Ts.ED framework",
   "private": false,
   "contributors": [
@@ -33,26 +29,15 @@
     "sirv": ">=2.0.2"
   },
   "devDependencies": {
-<<<<<<< HEAD
     "@tsed/common": "7.0.0-beta.17",
     "@tsed/core": "7.0.0-beta.17",
     "@tsed/di": "7.0.0-beta.17",
     "@tsed/exceptions": "7.0.0-beta.17",
-=======
-    "@tsed/common": "6.128.1",
-    "@tsed/core": "6.128.1",
-    "@tsed/di": "6.128.1",
-    "@tsed/exceptions": "6.128.1",
->>>>>>> 81d94cb8
     "vite": "3.0.4",
     "vite-plugin-ssr": "0.4.12"
   },
   "peerDependencies": {
-<<<<<<< HEAD
     "@tsed/common": "^7.0.0-beta.17",
-=======
-    "@tsed/common": "^6.128.1",
->>>>>>> 81d94cb8
     "vite": ">=3",
     "vite-plugin-ssr": ">=0.4.12"
   },
