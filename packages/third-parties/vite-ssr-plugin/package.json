{
  "name": "@tsed/vite-ssr-plugin",
<<<<<<< HEAD
  "version": "7.35.0-beta.4",
=======
  "version": "7.34.8",
>>>>>>> eed91ec7
  "description": "Vite SSR plugin package for Ts.ED framework",
  "private": false,
  "contributors": [
    {
      "name": "romakita"
    }
  ],
  "source": "./src/index.ts",
  "main": "./lib/cjs/index.js",
  "module": "./lib/esm/index.js",
  "typings": "./lib/types/index.d.ts",
  "exports": {
    "types": "./lib/types/index.d.ts",
    "import": "./lib/esm/index.js",
    "require": "./lib/cjs/index.js",
    "default": "./lib/esm/index.js"
  },
  "scripts": {
    "build": "yarn barrels && yarn build:ts",
    "barrels": "yarn barrelsby --delete -d ./src -e \"\\.spec\\.ts\" -e \"__mock__\" -e \".benchmark.ts\"",
    "test": "cross-env NODE_ENV=test yarn jest --max-workers=2 && jest-coverage-thresholds-bumper",
    "build:ts": "tsc --build tsconfig.json && tsc --build tsconfig.esm.json",
    "lint": "eslint '**/*.{ts,js}'",
    "lint:fix": "eslint '**/*.{ts,js}' --fix"
  },
  "dependencies": {
    "sirv": ">=2.0.2"
  },
  "devDependencies": {
<<<<<<< HEAD
    "@tsed/common": "7.35.0-beta.4",
    "@tsed/core": "7.35.0-beta.4",
    "@tsed/di": "7.35.0-beta.4",
    "@tsed/eslint": "7.35.0-beta.4",
    "@tsed/exceptions": "7.35.0-beta.4",
    "@tsed/typescript": "7.35.0-beta.4",
=======
    "@tsed/common": "7.34.8",
    "@tsed/core": "7.34.8",
    "@tsed/di": "7.34.8",
    "@tsed/eslint": "7.34.8",
    "@tsed/exceptions": "7.34.8",
    "@tsed/typescript": "7.34.8",
>>>>>>> eed91ec7
    "eslint": "^8.12.0",
    "vite": "4.3.9",
    "vite-plugin-ssr": "0.4.114"
  },
  "peerDependencies": {
<<<<<<< HEAD
    "@tsed/common": "^7.35.0-beta.4",
=======
    "@tsed/common": "^7.34.8",
>>>>>>> eed91ec7
    "vite": ">=4",
    "vite-plugin-ssr": ">=0.4.114"
  },
  "peerDependenciesMeta": {
    "@tsed/common": {
      "optional": false
    }
  }
}<|MERGE_RESOLUTION|>--- conflicted
+++ resolved
@@ -1,10 +1,6 @@
 {
   "name": "@tsed/vite-ssr-plugin",
-<<<<<<< HEAD
-  "version": "7.35.0-beta.4",
-=======
   "version": "7.34.8",
->>>>>>> eed91ec7
   "description": "Vite SSR plugin package for Ts.ED framework",
   "private": false,
   "contributors": [
@@ -34,31 +30,18 @@
     "sirv": ">=2.0.2"
   },
   "devDependencies": {
-<<<<<<< HEAD
-    "@tsed/common": "7.35.0-beta.4",
-    "@tsed/core": "7.35.0-beta.4",
-    "@tsed/di": "7.35.0-beta.4",
-    "@tsed/eslint": "7.35.0-beta.4",
-    "@tsed/exceptions": "7.35.0-beta.4",
-    "@tsed/typescript": "7.35.0-beta.4",
-=======
     "@tsed/common": "7.34.8",
     "@tsed/core": "7.34.8",
     "@tsed/di": "7.34.8",
     "@tsed/eslint": "7.34.8",
     "@tsed/exceptions": "7.34.8",
     "@tsed/typescript": "7.34.8",
->>>>>>> eed91ec7
     "eslint": "^8.12.0",
     "vite": "4.3.9",
     "vite-plugin-ssr": "0.4.114"
   },
   "peerDependencies": {
-<<<<<<< HEAD
-    "@tsed/common": "^7.35.0-beta.4",
-=======
     "@tsed/common": "^7.34.8",
->>>>>>> eed91ec7
     "vite": ">=4",
     "vite-plugin-ssr": ">=0.4.114"
   },
