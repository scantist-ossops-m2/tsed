{
  "name": "@tsed/benchmarks-apps",
<<<<<<< HEAD
  "version": "7.0.0-beta.12",
=======
  "version": "6.114.9",
>>>>>>> 7142be9b
  "main": "index.js",
  "private": true,
  "dependencies": {
    "@nestjs/common": "8.4.3",
    "@nestjs/core": "8.4.3",
    "@nestjs/platform-express": "8.4.3",
    "@nestjs/platform-fastify": "8.4.3",
    "fastify": "3.27.4"
  },
  "devDependencies": {},
  "peerDependencies": {}
}<|MERGE_RESOLUTION|>--- conflicted
+++ resolved
@@ -1,10 +1,6 @@
 {
   "name": "@tsed/benchmarks-apps",
-<<<<<<< HEAD
   "version": "7.0.0-beta.12",
-=======
-  "version": "6.114.9",
->>>>>>> 7142be9b
   "main": "index.js",
   "private": true,
   "dependencies": {
