--- conflicted
+++ resolved
@@ -1,10 +1,6 @@
 {
   "name": "@tsed/github-sponsors",
-<<<<<<< HEAD
-  "version": "7.35.0-beta.4",
-=======
   "version": "7.34.8",
->>>>>>> eed91ec7
   "private": true,
   "scripts": {
     "sponsors": "node ./bin/github-sponsors.js"
