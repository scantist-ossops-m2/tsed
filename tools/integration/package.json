--- conflicted
+++ resolved
@@ -1,17 +1,12 @@
 {
   "name": "@tsed/integration",
-<<<<<<< HEAD
   "version": "7.0.0-beta.17",
-=======
-  "version": "6.128.1",
->>>>>>> 81d94cb8
   "main": "index.js",
   "private": true,
   "scripts": {
     "build": "yarn run tsc --project tsconfig.compile.json"
   },
   "devDependencies": {
-<<<<<<< HEAD
     "@tsed/common": "7.0.0-beta.17",
     "@tsed/di": "7.0.0-beta.17",
     "@tsed/exceptions": "7.0.0-beta.17",
@@ -21,17 +16,6 @@
     "@tsed/platform-views": "7.0.0-beta.17",
     "@tsed/schema": "7.0.0-beta.17",
     "@tsed/swagger": "7.0.0-beta.17"
-=======
-    "@tsed/common": "6.128.1",
-    "@tsed/di": "6.128.1",
-    "@tsed/exceptions": "6.128.1",
-    "@tsed/json-mapper": "6.128.1",
-    "@tsed/platform-exceptions": "6.128.1",
-    "@tsed/platform-express": "6.128.1",
-    "@tsed/platform-views": "6.128.1",
-    "@tsed/schema": "6.128.1",
-    "@tsed/swagger": "6.128.1"
->>>>>>> 81d94cb8
   },
   "dependencies": {},
   "peerDependencies": {}
