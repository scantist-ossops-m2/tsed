--- conflicted
+++ resolved
@@ -1,10 +1,6 @@
 {
   "name": "@tsed/integration",
-<<<<<<< HEAD
-  "version": "7.35.0-beta.4",
-=======
   "version": "7.34.8",
->>>>>>> eed91ec7
   "source": "src/index.ts",
   "main": "src/index.js",
   "private": true,
@@ -13,18 +9,6 @@
     "build:ts": "tsc --build tsconfig.json && tsc --build tsconfig.esm.json"
   },
   "devDependencies": {
-<<<<<<< HEAD
-    "@tsed/common": "7.35.0-beta.4",
-    "@tsed/di": "7.35.0-beta.4",
-    "@tsed/exceptions": "7.35.0-beta.4",
-    "@tsed/json-mapper": "7.35.0-beta.4",
-    "@tsed/platform-exceptions": "7.35.0-beta.4",
-    "@tsed/platform-express": "7.35.0-beta.4",
-    "@tsed/platform-views": "7.35.0-beta.4",
-    "@tsed/schema": "7.35.0-beta.4",
-    "@tsed/swagger": "7.35.0-beta.4",
-    "@tsed/typescript": "7.35.0-beta.4"
-=======
     "@tsed/common": "7.34.8",
     "@tsed/di": "7.34.8",
     "@tsed/exceptions": "7.34.8",
@@ -35,7 +19,6 @@
     "@tsed/schema": "7.34.8",
     "@tsed/swagger": "7.34.8",
     "@tsed/typescript": "7.34.8"
->>>>>>> eed91ec7
   },
   "dependencies": {},
   "peerDependencies": {}
