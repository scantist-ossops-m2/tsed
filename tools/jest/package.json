--- conflicted
+++ resolved
@@ -1,10 +1,6 @@
 {
   "name": "@tsed/jest-config",
-<<<<<<< HEAD
-  "version": "6.118.0-rc.1",
-=======
   "version": "6.119.1",
->>>>>>> c1d69506
   "private": true,
   "main": "jest.config.js",
   "scripts": {},
